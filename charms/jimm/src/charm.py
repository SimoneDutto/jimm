--- conflicted
+++ resolved
@@ -20,10 +20,7 @@
     DatabaseRequiresEvent,
 )
 from charms.grafana_agent.v0.cos_agent import COSAgentProvider
-<<<<<<< HEAD
 from charms.openfga_k8s.v0.openfga import OpenFGARequires, OpenFGAStoreCreateEvent
-=======
->>>>>>> b8373d81
 from jinja2 import Environment, FileSystemLoader
 from ops.main import main
 from ops.model import (
@@ -39,10 +36,7 @@
 logger = logging.getLogger(__name__)
 
 DATABASE_NAME = "jimm"
-<<<<<<< HEAD
 OPENFGA_STORE_NAME = "jimm"
-=======
->>>>>>> b8373d81
 
 
 class JimmCharm(SystemdCharm):
@@ -84,15 +78,12 @@
         )
         self.framework.observe(self.on.database_relation_broken, self._on_database_relation_broken)
 
-<<<<<<< HEAD
         self.openfga = OpenFGARequires(self, OPENFGA_STORE_NAME)
         self.framework.observe(
             self.openfga.on.openfga_store_created,
             self._on_openfga_store_created,
         )
 
-=======
->>>>>>> b8373d81
         # Grafana agent relation
         self._grafana_agent = COSAgentProvider(
             self,
@@ -143,21 +134,14 @@
             "log_level": self.config.get("log-level"),
             "uuid": self.config.get("uuid"),
             "dashboard_location": self.config.get("juju-dashboard-location"),
-<<<<<<< HEAD
             "public_key": self.config.get("public-key"),
             "private_key": self.config.get("private-key"),
-=======
->>>>>>> b8373d81
         }
         if os.path.exists(self._dashboard_path):
             args["dashboard_location"] = self._dashboard_path
 
         with open(self._env_filename(), "wt") as f:
             f.write(self._render_template("jimm.env", **args))
-<<<<<<< HEAD
-
-=======
->>>>>>> b8373d81
         if self._ready():
             self.restart()
         self._on_update_status(None)
@@ -166,11 +150,7 @@
         if dashboard_relation:
             dashboard_relation.data[self.app].update(
                 {
-<<<<<<< HEAD
-                    "controller-url": self.config["dns-name"],
-=======
                     "controller-url": "wss://{}".format(self.config["dns-name"]),
->>>>>>> b8373d81
                     "identity-provider-url": self.config["candid-url"],
                     "is-juju": str(False),
                 }
@@ -384,10 +364,7 @@
             "db_file": self._env_filename("db"),
             "leader_file": self._env_filename("leader"),
             "vault_file": self._env_filename("vault"),
-<<<<<<< HEAD
             "openfga_file": self._env_filename("openfga"),
-=======
->>>>>>> b8373d81
         }
         with open(self.service_file, "wt") as f:
             f.write(self._render_template("jimm.service", **args))
@@ -421,16 +398,11 @@
     def _on_dashboard_relation_joined(self, event):
         event.relation.data[self.app].update(
             {
-<<<<<<< HEAD
-                "controller-url": self.config["dns-name"],
-=======
                 "controller-url": "wss://{}".format(self.config["dns-name"]),
->>>>>>> b8373d81
                 "identity-provider-url": self.config["candid-url"],
                 "is-juju": str(False),
             }
         )
-<<<<<<< HEAD
 
     def _on_openfga_store_created(self, event: OpenFGAStoreCreateEvent):
         if not event.store_id:
@@ -450,8 +422,6 @@
 
         with open(self._env_filename("openfga"), "wt") as f:
             f.write(self._render_template("jimm-openfga.env", **args))
-=======
->>>>>>> b8373d81
 
 
 def _json_data(event, key):
