#!/usr/bin/env python3
# Copyright 2021 Canonical Ltd
# See LICENSE file for licensing details.
#
# Learn more at: https://juju.is/docs/sdk

import json
import logging
import os
import shutil
import socket
import subprocess
import urllib

import hvac
from charmhelpers.contrib.charmsupport.nrpe import NRPE
from charms.data_platform_libs.v0.data_interfaces import (
    DatabaseRequires,
    DatabaseRequiresEvent,
)
from charms.grafana_agent.v0.cos_agent import COSAgentProvider
from charms.openfga_k8s.v0.openfga import OpenFGARequires, OpenFGAStoreCreateEvent
from jinja2 import Environment, FileSystemLoader
from ops.main import main
from ops.model import (
    ActiveStatus,
    BlockedStatus,
    MaintenanceStatus,
    ModelError,
    WaitingStatus,
)

from systemd import SystemdCharm

logger = logging.getLogger(__name__)

DATABASE_NAME = "jimm"
OPENFGA_STORE_NAME = "jimm"


class JimmCharm(SystemdCharm):
    """Charm for the JIMM service."""

    def __init__(self, *args):
        super().__init__(*args)
        self.framework.observe(self.on.config_changed, self._on_config_changed)
        self.framework.observe(self.on.install, self._on_install)
        self.framework.observe(self.on.leader_elected, self._on_leader_elected)
        self.framework.observe(self.on.start, self._on_start)
        self.framework.observe(self.on.stop, self._on_stop)
        self.framework.observe(self.on.update_status, self._on_update_status)
        self.framework.observe(self.on.upgrade_charm, self._on_upgrade_charm)
        self.framework.observe(self.on.nrpe_relation_joined, self._on_nrpe_relation_joined)
        self.framework.observe(self.on.website_relation_joined, self._on_website_relation_joined)
        self.framework.observe(self.on.vault_relation_joined, self._on_vault_relation_joined)
        self.framework.observe(self.on.vault_relation_changed, self._on_vault_relation_changed)
        self.framework.observe(
            self.on.dashboard_relation_joined,
            self._on_dashboard_relation_joined,
        )
        self._agent_filename = "/var/snap/jimm/common/agent.json"
        self._vault_secret_filename = "/var/snap/jimm/common/vault_secret.json"
        self._workload_filename = "/snap/bin/jimm"
        self._rsyslog_conf_path = "/etc/rsyslog.d/10-jimm.conf"
        self._logrotate_conf_path = "/etc/logrotate.d/jimm"

        self.database = DatabaseRequires(
            self,
            relation_name="database",
            database_name=DATABASE_NAME,
        )
        self.framework.observe(self.database.on.database_created, self._on_database_event)
        self.framework.observe(
            self.database.on.endpoints_changed,
            self._on_database_event,
        )
        self.framework.observe(self.on.database_relation_broken, self._on_database_relation_broken)

        self.openfga = OpenFGARequires(self, OPENFGA_STORE_NAME)
        self.framework.observe(
            self.openfga.on.openfga_store_created,
            self._on_openfga_store_created,
        )

        # Grafana agent relation
        self._grafana_agent = COSAgentProvider(
            self,
            relation_name="cos-agent",
            metrics_endpoints=[
                {"path": "/metrics", "port": 8080},
            ],
            metrics_rules_dir="./src/alert_rules/prometheus",
            logs_rules_dir="./src/alert_rules/loki",
            recurse_rules_dirs=True,
            dashboard_dirs=["./src/grafana_dashboards"],
        )

    def _on_install(self, _):
        """Install the JIMM software."""
        self._write_service_file()
        self._install_snap()
        self._setup_logging()
        self._on_update_status(None)

    def _on_start(self, _):
        """Start the JIMM software."""
        self.enable()
        if self._ready():
            self.start()
        self._on_update_status(None)

    def _on_upgrade_charm(self, _):
        """Upgrade the charm software."""
        self._write_service_file()
        self._install_snap()
        self._setup_logging()
        if self._ready():
            self.restart()
        self._on_update_status(None)

    def _on_config_changed(self, _):
        """Update the JIMM configuration that comes from the charm
        config."""

        args = {
            "admins": self.config.get("controller-admins", ""),
            "bakery_agent_file": self._bakery_agent_file(),
            "candid_url": self.config.get("candid-url"),
            "dns_name": self.config.get("dns-name"),
            "log_level": self.config.get("log-level"),
            "uuid": self.config.get("uuid"),
            "dashboard_location": self.config.get("juju-dashboard-location"),
<<<<<<< HEAD
            "public_key": self.config.get("public-key"),
            "private_key": self.config.get("private-key"),
            "audit_retention_period": self.config.get("audit-log-retention-period-in-days", ""),
            "jwt_expiry": self.config.get("jwt-expiry", "5m"),
=======
            "macaroon_expiry_duration": self.config.get("macaroon-expiry-duration"),
>>>>>>> e853eda3
        }

        if self.config.get("postgres-secret-storage", False):
            args["insecure_secret_storage"] = "enabled"  # Value doesn't matter, only checks env var exists.

        with open(self._env_filename(), "wt") as f:
            f.write(self._render_template("jimm.env", **args))
        if self._ready():
            self.restart()
        self._on_update_status(None)

        dashboard_relation = self.model.get_relation("dashboard")
        if dashboard_relation:
            dashboard_relation.data[self.app].update(
                {
                    "controller-url": "wss://{}".format(self.config["dns-name"]),
                    "identity-provider-url": self.config["candid-url"],
                    "is-juju": str(False),
                }
            )

    def _on_leader_elected(self, _):
        """Update the JIMM configuration that comes from unit
        leadership."""

        args = {"jimm_watch_controllers": ""}
        if self.model.unit.is_leader():
            args["jimm_watch_controllers"] = "1"
            args["jimm_enable_jwks_rotator"] = "1"
        with open(self._env_filename("leader"), "wt") as f:
            f.write(self._render_template("jimm-leader.env", **args))
        if self._ready():
            self.restart()
        self._on_update_status(None)

    def _on_database_event(self, event: DatabaseRequiresEvent):
        """Handle database event"""

        if not event.endpoints:
            logger.info("received empty database host address")
            event.defer()
            return

        if event.username is None or event.password is None:
            event.defer()
            logger.info(
                "(postgresql) Relation data is not complete (missing `username` or `password` field); "
                "deferring the event."
            )
            return

        # get the first endpoint from a comma separate list
        host = event.endpoints.split(",", 1)[0]
        # compose the db connection string
        uri = f"postgresql://{event.username}:{event.password}@{host}/{DATABASE_NAME}"
        logger.info("received database uri: {}".format(uri))

        args = {"dsn": uri}
        with open(self._env_filename("db"), "wt") as f:
            f.write(self._render_template("jimm-db.env", **args))
        if self._ready():
            self.restart()
        self._on_update_status(None)

    def _on_database_relation_broken(self, event) -> None:
        """Database relation broken handler."""
        if not self._ready():
            event.defer()
            logger.warning("Unit is not ready")
            return
        logger.info("database relation removed")
        self._on_update_status(None)

    def _on_stop(self, _):
        """Stop the JIMM service."""
        self.stop()
        self.disable()
        self._on_update_status(None)

    def _on_update_status(self, _):
        """Update the status of the charm."""

        if not os.path.exists(self._workload_filename):
            self.unit.status = BlockedStatus("waiting for jimm-snap resource")
            return
        if not self.model.get_relation("database"):
            self.unit.status = BlockedStatus("waiting for database")
            return
        if not os.path.exists(self._env_filename("db")):
            self.unit.status = WaitingStatus("waiting for database")
            return
        try:
            url = "http://localhost:8080/debug/info"
            with urllib.request.urlopen(url) as resp:
                data = json.loads(resp.read().decode("utf-8"))
                v = data.get("Version", "")
                if v:
                    self.unit.set_workload_version(v)
                self.unit.status = ActiveStatus()
        except Exception as e:
            logger.error("getting version: %s (%s)", str(e), type(e))
            self.unit.status = MaintenanceStatus("starting")

    def _on_nrpe_relation_joined(self, event):
        """Connect a NRPE relation."""
        nrpe = NRPE()
        nrpe.add_check(
            shortname="JIMM",
            description="check JIMM running",
            check_cmd="check_http -w 2 -c 10 -I {} -p 8080 -u /debug/info".format(
                self.model.get_binding(event.relation).network.ingress_address,
            ),
        )
        nrpe.write()

    def _on_website_relation_joined(self, event):
        """Connect a website relation."""
        event.relation.data[self.unit]["port"] = "8080"

    def _on_vault_relation_joined(self, event):
        event.relation.data[self.unit]["secret_backend"] = json.dumps("charm-jimm-creds")
        event.relation.data[self.unit]["hostname"] = json.dumps(socket.gethostname())
        event.relation.data[self.unit]["access_address"] = json.dumps(
            str(self.model.get_binding(event.relation).network.egress_subnets[0].network_address)
        )
        event.relation.data[self.unit]["isolated"] = json.dumps(False)

    def _on_vault_relation_changed(self, event):
        if not os.path.exists(os.path.dirname(self._vault_secret_filename)):
            # if the snap is yet to be installed wait for it.
            event.defer()
            return

        addr = _json_data(event, "vault_url")
        if not addr:
            return
        role_id = _json_data(event, "{}_role_id".format(self.unit.name))
        if not role_id:
            return
        token = _json_data(event, "{}_token".format(self.unit.name))
        if not token:
            return
        client = hvac.Client(url=addr, token=token)
        secret = client.sys.unwrap()
        secret["data"]["role_id"] = role_id
        with open(self._vault_secret_filename, "wt") as f:
            json.dump(secret, f)
        args = {
            "vault_secret_file": self._vault_secret_filename,
            "vault_addr": addr,
            "vault_auth_path": "/auth/approle/login",
            "vault_path": "charm-jimm-creds",
        }
        with open(self._env_filename("vault"), "wt") as f:
            f.write(self._render_template("jimm-vault.env", **args))

    def _install_snap(self):
        self.unit.status = MaintenanceStatus("installing snap")
        try:
            path = self.model.resources.fetch("jimm-snap")
        except ModelError:
            path = None
        if not path:
            self.unit.status = BlockedStatus("waiting for jimm-snap resource")
            return
        # remove the jimm snap if it is already installed.
        self._snap("remove", "jimm")
        # install the new jimm snap.
        self._snap("install", "--dangerous", path)

    def _setup_logging(self):
        """Install the logging configuration."""
        shutil.copy(
            os.path.join(self.charm_dir, "files", "logrotate"),
            self._logrotate_conf_path,
        )
        shutil.copy(
            os.path.join(self.charm_dir, "files", "rsyslog"),
            self._rsyslog_conf_path,
        )
        self._systemctl("restart", "rsyslog")

    def _bakery_agent_file(self):
        url = self.config.get("candid-url", "")
        username = self.config.get("candid-agent-username", "")
        private_key = self.config.get("candid-agent-private-key", "")
        public_key = self.config.get("candid-agent-public-key", "")
        if not url or not username or not private_key or not public_key:
            return ""
        data = {
            "key": {"public": public_key, "private": private_key},
            "agents": [{"url": url, "username": username}],
        }
        try:
            with open(self._agent_filename, "wt") as f:
                json.dump(data, f)
        except FileNotFoundError:
            return ""
        return self._agent_filename

    def _write_service_file(self):
        args = {
            "conf_file": self._env_filename(),
            "db_file": self._env_filename("db"),
            "leader_file": self._env_filename("leader"),
            "vault_file": self._env_filename("vault"),
            "openfga_file": self._env_filename("openfga"),
        }
        with open(self.service_file, "wt") as f:
            f.write(self._render_template("jimm.service", **args))

    def _render_template(self, name, **kwargs):
        """Load the template with the given name."""
        loader = FileSystemLoader(os.path.join(self.charm_dir, "templates"))
        env = Environment(loader=loader)
        return env.get_template(name).render(**kwargs)

    def _ready(self):
        if not os.path.exists(self._env_filename()):
            return False
        if not os.path.exists(self._env_filename("db")):
            return False
        return True

    def _env_filename(self, part=None):
        """Calculate the filename for a JIMM configuration environment file."""
        if part:
            filename = "{}-{}.env".format(self.app.name, part)
        else:
            filename = "{}.env".format(self.app.name)
        return self.charm_dir.joinpath(filename)

    def _snap(self, *args):
        cmd = ["snap"]
        cmd.extend(args)
        subprocess.run(cmd, capture_output=True, check=True)

    def _on_dashboard_relation_joined(self, event):
        event.relation.data[self.app].update(
            {
                "controller_url": "wss://{}".format(self.config["dns-name"]),
                "identity_provider_url": self.config["candid-url"],
                "is_juju": str(False),
            }
        )

    def _on_openfga_store_created(self, event: OpenFGAStoreCreateEvent):
        if not event.store_id:
            return

        token = event.token
        if event.token_secret_id:
            logger.error("token secret {}".format(event.token_secret_id))
            secret = self.model.get_secret(id=event.token_secret_id)
            secret_content = secret.get_content()
            token = secret_content["token"]

        args = {
            "openfga_host": event.address,
            "openfga_port": event.port,
            "openfga_scheme": event.scheme,
            "openfga_store": event.store_id,
            "openfga_token": token,
        }

        with open(self._env_filename("openfga"), "wt") as f:
            f.write(self._render_template("jimm-openfga.env", **args))


def _json_data(event, key):
    logger.debug("getting relation data {}".format(key))
    try:
        return json.loads(event.relation.data[event.unit][key])
    except KeyError:
        return None


if __name__ == "__main__":
    main(JimmCharm)<|MERGE_RESOLUTION|>--- conflicted
+++ resolved
@@ -130,14 +130,11 @@
             "log_level": self.config.get("log-level"),
             "uuid": self.config.get("uuid"),
             "dashboard_location": self.config.get("juju-dashboard-location"),
-<<<<<<< HEAD
             "public_key": self.config.get("public-key"),
             "private_key": self.config.get("private-key"),
             "audit_retention_period": self.config.get("audit-log-retention-period-in-days", ""),
             "jwt_expiry": self.config.get("jwt-expiry", "5m"),
-=======
             "macaroon_expiry_duration": self.config.get("macaroon-expiry-duration"),
->>>>>>> e853eda3
         }
 
         if self.config.get("postgres-secret-storage", False):
