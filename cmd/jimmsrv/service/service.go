// Copyright 2024 Canonical.

// service defines the methods necessary to start a JIMM server
// alongside all the config options that can be supplied to configure JIMM.
package service

import (
	"context"
	"net/http"
	"net/url"
	"strconv"
	"strings"
	"time"

	"github.com/antonlindstrom/pgstore"
	cofga "github.com/canonical/ofga"
	"github.com/go-chi/chi/v5"
	chimiddleware "github.com/go-chi/chi/v5/middleware"
	"github.com/google/uuid"
	vaultapi "github.com/hashicorp/vault/api"
	"github.com/juju/names/v5"
	"github.com/juju/zaputil/zapctx"
	"github.com/prometheus/client_golang/prometheus/promhttp"
	"github.com/rs/cors"
	"go.uber.org/zap"
	"gorm.io/driver/postgres"
	"gorm.io/gorm"

	"github.com/canonical/jimm/v3/internal/auth"
	"github.com/canonical/jimm/v3/internal/dbmodel"
	"github.com/canonical/jimm/v3/internal/discharger"
	"github.com/canonical/jimm/v3/internal/errors"
	"github.com/canonical/jimm/v3/internal/jimm"
	jimmcreds "github.com/canonical/jimm/v3/internal/jimm/credentials"
	"github.com/canonical/jimm/v3/internal/jimmhttp"
	"github.com/canonical/jimm/v3/internal/jimmhttp/rebac_admin"
	"github.com/canonical/jimm/v3/internal/jimmjwx"
	"github.com/canonical/jimm/v3/internal/jujuapi"
	"github.com/canonical/jimm/v3/internal/jujuclient"
	"github.com/canonical/jimm/v3/internal/logger"
	"github.com/canonical/jimm/v3/internal/middleware"
	"github.com/canonical/jimm/v3/internal/openfga"
	ofganames "github.com/canonical/jimm/v3/internal/openfga/names"
	"github.com/canonical/jimm/v3/internal/pubsub"
	"github.com/canonical/jimm/v3/internal/vault"
)

const (
	localDischargePath = "/macaroons"
)

// OpenFGAParams holds parameters needed to connect to the OpenFGA server.
type OpenFGAParams struct {
	Scheme    string
	Host      string
	Store     string
	AuthModel string
	Token     string
	Port      string
}

// OAuthAuthenticatorParams holds parameters needed to configure an OAuthAuthenticator
// implementation.
type OAuthAuthenticatorParams struct {
	// IssuerURL is the URL of the OAuth2.0 server.
	// I.e., http://localhost:8082/realms/jimm in the case of keycloak.
	IssuerURL string

	// ClientID holds the OAuth2.0. The client IS expected to be confidential.
	ClientID string

	// ClientSecret holds the OAuth2.0 "client-secret" to authenticate when performing
	// /auth and /token requests.
	ClientSecret string

	// Scopes holds the scopes that you wish to retrieve.
	Scopes []string

	// SessionTokenExpiry holds the expiry duration for issued JWTs
	// for user (CLI) to JIMM authentication.
	SessionTokenExpiry time.Duration

	// SessionCookieMaxAge holds the max age for session cookies in seconds.
	SessionCookieMaxAge int

	// SecureSessionCookies determines if HTTPS must be enabled in order for JIMM
	// to set cookies when creating browser based sessions.
	SecureSessionCookies bool

	// JWTSessionKey holds the secret key used for signing/verifying JWT tokens.
	// See internal/auth/oauth2.go AuthenticationService.SessionSecretkey for more details.
	JWTSessionKey string
}

// A Params structure contains the parameters required to initialise a new
// Service.
type Params struct {
	// ControllerUUID contains the UUID of the JIMM controller, if this
	// is not set a random UUID will be generated.
	ControllerUUID string

	// DSN is the data source name that the JIMM service will use to
	// connect to its database. If this is empty an in-memory database
	// will be used.
	DSN string

	// ControllerAdmins contains a list of users (or groups)
	// that will be given the access-level "superuser" when they
	// authenticate to the controller.
	ControllerAdmins []string

	// DisableConnectionCache disables caching connections to
	// controllers. By default controller connections are cached, if
	// this is set then a new connection will be created for each API
	// call. This is mostly useful for testing.
	DisableConnectionCache bool

	// VaultRoleID is the AppRole role ID.
	VaultRoleID string

	// VaultRoleSecretID is the AppRole secret ID.
	VaultRoleSecretID string

	// VaultAddress is the URL of a vault server that will be used to
	// store secrets for JIMM. If this is empty then the default
	// address of the vault server is used.
	VaultAddress string

	// VaultAuthPath is the path on the vault server that JIMM will use
	// to attempt to authenticate using the credentials in the
	// VaultSecretFile. If this is empty then authentication is not
	// attempted and the VaultSecretFile must contain token that can be
	// used directly.
	VaultAuthPath string

	// VaultPath is the path on the vault server which hosts the kv
	// secrets engine JIMM will use to store secrets.
	VaultPath string

	// PublicDNSName is the name to advertise as the public address of
	// the juju controller.
	PublicDNSName string

	// Parameters used to initialize connection to an OpenFGA server.
	OpenFGAParams OpenFGAParams

	// PrivateKey holds the private part of the bakery keypair.
	PrivateKey string

	// PublicKey holds the public part of the bakery keypair.
	PublicKey string

	// auditLogRetentionPeriodInDays is the number of days detailing how long
	// to keep an audit log for before purging it from the database.
	AuditLogRetentionPeriodInDays string

	// MacaroonExpiryDuration holds the expiry duration of authentication macaroons.
	MacaroonExpiryDuration time.Duration

	// JWTExpiryDuration holds the expiry duration for issued JWTs
	// for controller to JIMM communication ONLY.
	JWTExpiryDuration time.Duration

	// InsecureSecretStorage instructs JIMM to store secrets in its database
	// instead of dedicated secure storage. SHOULD NOT BE USED IN PRODUCTION.
	InsecureSecretStorage bool

	// OAuthAuthenticatorParams holds parameters needed to configure an OAuthAuthenticator
	// implementation.
	OAuthAuthenticatorParams OAuthAuthenticatorParams

	// DashboardFinalRedirectURL is the URL to FINALLY redirect to after completing
	// the /callback in an authorisation code OAuth2.0 flow to finish the flow.
	DashboardFinalRedirectURL string

	// CookieSessionKey is a randomly generated secret passed via config used for signing
	// cookie data. The recommended length is 32/64 characters from the Gorilla securecookie lib.
	// https://github.com/gorilla/securecookie/blob/main/securecookie.go#L124
	CookieSessionKey []byte

	// CorsAllowedOrigins represents all addresses that are valid for cross-origin
	// requests. A wildcard '*' is accepted to allow all cross-origin requests.
	CorsAllowedOrigins []string

	// LogSQL determines whether ORM queries are printed when debug logs are enabled.
	// This may leak secrets in logs when sensitive values are stored in the DB like OAuth tokens.
	LogSQL bool

	// LogLevel is the default logger is set.
	// Setting this to "debug" enables the requests logger as well.
	LogLevel string
}

// A Service is the implementation of a JIMM server.
type Service struct {
	jimm jimm.JIMM

	mux      *chi.Mux
	cleanups []func() error
}

func (s *Service) JIMM() *jimm.JIMM {
	return &s.jimm
}

// ServeHTTP implements http.Handler.
func (s *Service) ServeHTTP(w http.ResponseWriter, req *http.Request) {
	s.mux.ServeHTTP(w, req)
}

// WatchControllers connects to all controllers and starts an AllWatcher
// monitoring all changes to models. WatchControllers finishes when the
// given context is canceled, or there is a fatal error watching models.
func (s *Service) WatchControllers(ctx context.Context) error {
	w := jimm.Watcher{
		Database: s.jimm.Database,
		Dialer:   s.jimm.Dialer,
	}
	return w.Watch(ctx, 10*time.Minute)
}

// WatchModelSummaries connects to all controllers and starts a
// ModelSummaryWatcher for all models. WatchModelSummaries finishes when
// the given context is canceled, or there is a fatal error watching model
// summaries.
func (s *Service) WatchModelSummaries(ctx context.Context) error {
	w := jimm.Watcher{
		Database: s.jimm.Database,
		Dialer:   s.jimm.Dialer,
		Pubsub:   s.jimm.Pubsub,
	}
	return w.WatchAllModelSummaries(ctx, 10*time.Minute)
}

// StartJWKSRotator see internal/jimmjwx/jwks.go for details.
func (s *Service) StartJWKSRotator(ctx context.Context, checkRotateRequired <-chan time.Time, initialRotateRequiredTime time.Time) error {
	if s.jimm.JWKService == nil {
		zapctx.Warn(ctx, "not starting JWKS rotation")
		return nil
	}
	return s.jimm.JWKService.StartJWKSRotator(ctx, checkRotateRequired, initialRotateRequiredTime)
}

// MonitorResources periodically updates metrics.
func (s *Service) MonitorResources(ctx context.Context) {
	s.jimm.UpdateMetrics(ctx)
	ticker := time.NewTicker(5 * time.Minute)
	for {
		select {
		case <-ticker.C:
			s.jimm.UpdateMetrics(ctx)
		case <-ctx.Done():
			return
		}
	}
}

// Cleanup cleans up resources that need to be released on shutdown.
func (s *Service) Cleanup() {
	// Iterating over clean up function in reverse-order to avoid early clean ups.
	for i := len(s.cleanups) - 1; i >= 0; i-- {
		f := s.cleanups[i]
		if err := f(); err != nil {
			zapctx.Error(context.Background(), "cleanup failed", zap.Error(err))
		}
	}
}

// AddCleanup adds a clean up function to be run at service shutdown.
func (s *Service) AddCleanup(f func() error) {
	s.cleanups = append(s.cleanups, f)
}

// NewService creates a new Service using the given params.
func NewService(ctx context.Context, p Params) (*Service, error) {
	const op = errors.Op("NewService")

	s := new(Service)
	s.mux = chi.NewRouter()

<<<<<<< HEAD
	s.mux.Use(chimiddleware.RequestLogger(&logger.HTTPLogFormatter{}))
=======
	s.mux.Use(middleware.MeasureHTTPResponseTime)
>>>>>>> 1ef9fb80

	// Setup all dependency services

	if p.ControllerUUID == "" {
		controllerUUID, err := uuid.NewRandom()
		if err != nil {
			return nil, errors.E(op, err)
		}
		p.ControllerUUID = controllerUUID.String()
	}
	s.jimm.UUID = p.ControllerUUID
	s.jimm.Pubsub = &pubsub.Hub{MaxConcurrency: 50}

	if p.DSN == "" {
		return nil, errors.E(op, "missing DSN")
	}

	var err error
	s.jimm.Database.DB, err = openDB(ctx, p.DSN, p.LogSQL)
	if err != nil {
		return nil, errors.E(op, err)
	}
	if err := s.jimm.Database.Migrate(ctx, false); err != nil {
		return nil, errors.E(op, err)
	}

	if p.AuditLogRetentionPeriodInDays != "" {
		period, err := strconv.Atoi(p.AuditLogRetentionPeriodInDays)
		if err != nil {
			return nil, errors.E(op, "failed to parse audit log retention period")
		}
		if period < 0 {
			return nil, errors.E(op, "retention period cannot be less than 0")
		}
		if period != 0 {
			jimm.NewAuditLogCleanupService(s.jimm.Database, period).Start(ctx)
		}
	}

	openFGAclient, err := newOpenFGAClient(ctx, p.OpenFGAParams)
	if err != nil {
		return nil, errors.E(op, err)
	}
	s.jimm.OpenFGAClient = openFGAclient
	if err := ensureControllerAdministrators(ctx, openFGAclient, p.ControllerUUID, p.ControllerAdmins); err != nil {
		return nil, errors.E(op, err, "failed to ensure controller admins")
	}
	if err := s.setupCredentialStore(ctx, p); err != nil {
		return nil, errors.E(op, err)
	}

	sessionStore, err := s.setupSessionStore(ctx, p.CookieSessionKey)
	if err != nil {
		return nil, errors.E(op, err)
	}
	s.AddCleanup(func() error {
		sessionStore.Close()
		return nil
	})

	redirectUrl := p.PublicDNSName + jimmhttp.AuthResourceBasePath + jimmhttp.CallbackEndpoint
	if !strings.HasPrefix(redirectUrl, "https://") || !strings.HasPrefix(redirectUrl, "http://") {
		redirectUrl = "https://" + redirectUrl
	}

	authSvc, err := auth.NewAuthenticationService(
		ctx,
		auth.AuthenticationServiceParams{
			IssuerURL:           p.OAuthAuthenticatorParams.IssuerURL,
			ClientID:            p.OAuthAuthenticatorParams.ClientID,
			ClientSecret:        p.OAuthAuthenticatorParams.ClientSecret,
			Scopes:              p.OAuthAuthenticatorParams.Scopes,
			SessionTokenExpiry:  p.OAuthAuthenticatorParams.SessionTokenExpiry,
			SessionCookieMaxAge: p.OAuthAuthenticatorParams.SessionCookieMaxAge,
			JWTSessionKey:       p.OAuthAuthenticatorParams.JWTSessionKey,
			SecureCookies:       p.OAuthAuthenticatorParams.SecureSessionCookies,
			Store:               &s.jimm.Database,
			SessionStore:        sessionStore,
			RedirectURL:         redirectUrl,
		},
	)
	s.jimm.OAuthAuthenticator = authSvc
	if err != nil {
		zapctx.Error(ctx, "failed to setup authentication service", zap.Error(err))
		return nil, errors.E(op, err, "failed to setup authentication service")
	}

	if p.JWTExpiryDuration == 0 {
		p.JWTExpiryDuration = 24 * time.Hour
	}

	s.jimm.JWKService = jimmjwx.NewJWKSService(s.jimm.CredentialStore)
	s.jimm.JWTService = jimmjwx.NewJWTService(jimmjwx.JWTServiceParams{
		Host:   p.PublicDNSName,
		Store:  s.jimm.CredentialStore,
		Expiry: p.JWTExpiryDuration,
	})
	s.jimm.Dialer = &jujuclient.Dialer{
		ControllerCredentialsStore: s.jimm.CredentialStore,
		JWTService:                 s.jimm.JWTService,
	}

	if !p.DisableConnectionCache {
		s.jimm.Dialer = jimm.CacheDialer(s.jimm.Dialer)
	}

	if _, err := url.Parse(p.DashboardFinalRedirectURL); err != nil {
		return nil, errors.E(op, err, "failed to parse final redirect url for the dashboard")
	}

	rebacBackend, err := rebac_admin.SetupBackend(ctx, &s.jimm)
	if err != nil {
		return nil, errors.E(op, err)
	}

	// Setup CORS middleware
	corsOpts := cors.New(cors.Options{
		AllowedOrigins:   p.CorsAllowedOrigins,
		AllowedMethods:   []string{"GET"},
		AllowCredentials: true,
	})
	s.mux.Use(corsOpts.Handler)

	// Setup all HTTP handlers.
	mountHandler := func(path string, h jimmhttp.JIMMHttpHandler) {
		s.mux.Mount(path, h.Routes())
	}

	s.mux.Mount("/metrics", promhttp.Handler())

	s.mux.Mount("/rebac", middleware.AuthenticateRebac("/rebac", rebacBackend.Handler(""), &s.jimm))

	mountHandler(
		"/debug",
		jimmhttp.NewDebugHandler(
			map[string]jimmhttp.StatusCheck{
				"start_time": jimmhttp.ServerStartTime,
			},
		),
	)
	mountHandler(
		"/.well-known",
		jimmhttp.NewWellKnownHandler(s.jimm.CredentialStore),
	)

	if p.DashboardFinalRedirectURL == "" {
		zapctx.Warn(ctx, "OAuth handler not enabled, due to unset dashboard redirect URL")
	} else {
		oauthHandler, err := jimmhttp.NewOAuthHandler(jimmhttp.OAuthHandlerParams{
			Authenticator:             authSvc,
			DashboardFinalRedirectURL: p.DashboardFinalRedirectURL,
		})
		if err != nil {
			zapctx.Error(ctx, "failed to setup authentication handler", zap.Error(err))
			return nil, errors.E(op, err, "failed to setup authentication handler")
		}
		mountHandler(
			jimmhttp.AuthResourceBasePath,
			oauthHandler,
		)
	}

	macaroonDischarger, err := s.setupDischarger(p)
	if err != nil {
		return nil, errors.E(op, err, "failed to set up discharger")
	}
	s.mux.Handle(localDischargePath+"/*", discharger.GetDischargerMux(macaroonDischarger, localDischargePath))

	params := jujuapi.Params{
		ControllerUUID: p.ControllerUUID,
		PublicDNSName:  p.PublicDNSName,
	}

	// Websockets require extra care when cookies are used for authentication
	// to avoid CSRF attacks. https://portswigger.net/web-security/websockets/cross-site-websocket-hijacking
	websocketCors := middleware.NewWebsocketCors(p.CorsAllowedOrigins)
	s.mux.Handle("/api", websocketCors.Handler(jujuapi.APIHandler(ctx, &s.jimm, params)))
	s.mux.Handle("/model/*", websocketCors.Handler(http.StripPrefix("/model", jujuapi.ModelHandler(ctx, &s.jimm, params))))
	mountHandler(
		"/model/{uuid}/{type:charms|applications}",
		jimmhttp.NewHTTPProxyHandler(&s.jimm),
	)

	return s, nil
}

// setupDischarger set JIMM up as a discharger of 3rd party caveats addressed to it. This is intended
// to enable Juju controllers to check for permissions using a macaroon-based workflow (atm only
// for cross model relations).
func (s *Service) setupDischarger(p Params) (*discharger.MacaroonDischarger, error) {
	cfg := discharger.MacaroonDischargerConfig{
		PublicKey:              p.PublicKey,
		PrivateKey:             p.PrivateKey,
		MacaroonExpiryDuration: p.MacaroonExpiryDuration,
		ControllerUUID:         p.ControllerUUID,
	}
	MacaroonDischarger, err := discharger.NewMacaroonDischarger(cfg, &s.jimm.Database, s.jimm.OpenFGAClient)
	if err != nil {
		return nil, errors.E(err)
	}
	return MacaroonDischarger, nil
}

func (s *Service) setupSessionStore(ctx context.Context, sessionSecret []byte) (*pgstore.PGStore, error) {
	const op = errors.Op("setupSessionStore")

	if s.jimm.CredentialStore == nil {
		return nil, errors.E(op, "credential store is not configured")
	}

	sqlDb, err := s.jimm.Database.DB.DB()
	if err != nil {
		return nil, errors.E(op, err)
	}

	store, err := pgstore.NewPGStoreFromPool(sqlDb, sessionSecret)
	if err != nil {
		zapctx.Error(ctx, "failed to create session store", zap.Error(err))
		return nil, errors.E(op, err, "failed to create session store")
	}

	// Cleanup expired session every 30 minutes
	cleanupQuit, cleanupDone := store.Cleanup(time.Minute * 30)
	s.AddCleanup(func() error {
		store.StopCleanup(cleanupQuit, cleanupDone)
		return nil
	})
	return store, nil
}

func openDB(ctx context.Context, dsn string, logSQL bool) (*gorm.DB, error) {
	zapctx.Info(ctx, "connecting database")

	var dialect gorm.Dialector
	switch {
	case strings.HasPrefix(dsn, "pgx:"):
		dialect = postgres.Open(strings.TrimPrefix(dsn, "pgx:"))
	case strings.HasPrefix(dsn, "postgres:") || strings.HasPrefix(dsn, "postgresql:"):
		dialect = postgres.Open(dsn)
	default:
		return nil, errors.E(errors.CodeServerConfiguration, "unsupported DSN")
	}
	return gorm.Open(dialect, &gorm.Config{
		Logger: logger.GormLogger{LogSQL: logSQL},
		NowFunc: func() time.Time {
			// This is to set the timestamp precision at the service level.
			return time.Now().Truncate(time.Microsecond)
		},
	})
}

func (s *Service) setupCredentialStore(ctx context.Context, p Params) error {
	const op = errors.Op("newSecretStore")

	// Only enable Postgres storage for secrets if explicitly enabled.
	if p.InsecureSecretStorage {
		zapctx.Warn(ctx, "using plaintext postgres for secret storage")
		s.jimm.CredentialStore = &s.jimm.Database
		return nil
	}

	vs, err := newVaultStore(ctx, p)
	if err != nil {
		zapctx.Error(ctx, "Vault Store error", zap.Error(err))
		return errors.E(op, err)
	}
	if vs != nil {
		s.jimm.CredentialStore = vs
		return nil
	}

	return errors.E(op, "jimm cannot start without a credential store")
}

func newVaultStore(ctx context.Context, p Params) (jimmcreds.CredentialStore, error) {
	if p.VaultRoleID == "" || p.VaultRoleSecretID == "" {
		return nil, nil
	}
	zapctx.Info(ctx, "configuring vault client",
		zap.String("VaultAddress", p.VaultAddress),
		zap.String("VaultPath", p.VaultPath),
		zap.String("VaultRoleID", p.VaultRoleID),
	)

	cfg := vaultapi.DefaultConfig()
	if p.VaultAddress != "" {
		cfg.Address = p.VaultAddress
	}

	client, err := vaultapi.NewClient(cfg)
	if err != nil {
		return nil, err
	}

	return &vault.VaultStore{
		Client:       client,
		RoleID:       p.VaultRoleID,
		RoleSecretID: p.VaultRoleSecretID,
		KVPath:       strings.ReplaceAll(p.VaultPath, "/", ""),
	}, nil
}

func newOpenFGAClient(ctx context.Context, p OpenFGAParams) (*openfga.OFGAClient, error) {
	const op = errors.Op("newOpenFGAClient")
	cofgaClient, err := cofga.NewClient(ctx, cofga.OpenFGAParams{
		Scheme:      p.Scheme,
		Host:        p.Host,
		Token:       p.Token,
		Port:        p.Port,
		StoreID:     p.Store,
		AuthModelID: p.AuthModel,
	})
	if err != nil {
		return nil, errors.E(op, err)
	}
	return openfga.NewOpenFGAClient(cofgaClient), nil
}

// ensureControllerAdministrators ensures that listed users have admin access to the JIMM controller.
// This method checks if these users already have administrator access to the JIMM controller,
// otherwise it will add a direct administrator relation between each user and the JIMM
// controller.
func ensureControllerAdministrators(ctx context.Context, client *openfga.OFGAClient, controllerUUID string, admins []string) error {
	controller := names.NewControllerTag(controllerUUID)
	tuples := []openfga.Tuple{}
	for _, username := range admins {
		userTag := names.NewUserTag(username)
		i, err := dbmodel.NewIdentity(userTag.Id())
		if err != nil {
			return errors.E(err)
		}
		user := openfga.NewUser(i, client)
		isAdmin, err := openfga.IsAdministrator(ctx, user, controller)
		if err != nil {
			return errors.E(err)
		}
		if !isAdmin {
			tuples = append(tuples, openfga.Tuple{
				Object:   ofganames.ConvertTag(userTag),
				Relation: ofganames.AdministratorRelation,
				Target:   ofganames.ConvertTag(controller),
			})
		}
	}
	if len(tuples) == 0 {
		return nil
	}
	return client.AddRelation(ctx, tuples...)
}<|MERGE_RESOLUTION|>--- conflicted
+++ resolved
@@ -278,11 +278,8 @@
 	s := new(Service)
 	s.mux = chi.NewRouter()
 
-<<<<<<< HEAD
 	s.mux.Use(chimiddleware.RequestLogger(&logger.HTTPLogFormatter{}))
-=======
 	s.mux.Use(middleware.MeasureHTTPResponseTime)
->>>>>>> 1ef9fb80
 
 	// Setup all dependency services
 
