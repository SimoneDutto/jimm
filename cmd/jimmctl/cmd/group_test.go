--- conflicted
+++ resolved
@@ -23,13 +23,8 @@
 
 func (s *groupSuite) TestAddGroupSuperuser(c *gc.C) {
 	// alice is superuser
-<<<<<<< HEAD
 	bClient := s.SetupCLIAccess(c, "alice")
-	_, err := cmdtesting.RunCommand(c, cmd.NewAddGroupCommandForTesting(s.ClientStore(), bClient), "test-group")
-=======
-	bClient := jimmtest.NewUserSessionLogin(c, "alice")
 	ctx, err := cmdtesting.RunCommand(c, cmd.NewAddGroupCommandForTesting(s.ClientStore(), bClient), "test-group")
->>>>>>> 3ac565dc
 	c.Assert(err, gc.IsNil)
 
 	group := &dbmodel.GroupEntry{Name: "test-group"}
@@ -42,13 +37,8 @@
 }
 
 func (s *groupSuite) TestAddGroup(c *gc.C) {
-<<<<<<< HEAD
 	// bob is not superuser
 	bClient := s.SetupCLIAccess(c, "bob")
-=======
-	// Unauthorised add (bob is not superuser)
-	bClient := jimmtest.NewUserSessionLogin(c, "bob")
->>>>>>> 3ac565dc
 	_, err := cmdtesting.RunCommand(c, cmd.NewAddGroupCommandForTesting(s.ClientStore(), bClient), "test-group")
 	c.Assert(err, gc.ErrorMatches, `unauthorized \(unauthorized access\)`)
 }
