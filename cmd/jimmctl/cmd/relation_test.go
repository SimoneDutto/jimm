--- conflicted
+++ resolved
@@ -18,6 +18,7 @@
 	"github.com/juju/names/v5"
 	gc "gopkg.in/check.v1"
 	yamlv2 "gopkg.in/yaml.v2"
+	"sigs.k8s.io/yaml"
 
 	apiparams "github.com/canonical/jimm/api/params"
 	"github.com/canonical/jimm/cmd/jimmctl/cmd"
@@ -388,11 +389,7 @@
 		c.Assert(err, gc.IsNil)
 	}
 
-<<<<<<< HEAD
 	expectedRelations := append(
-=======
-	expectedData := apiparams.ListRelationshipTuplesResponse{Tuples: append(
->>>>>>> 167eb0cc
 		[]apiparams.RelationshipTuple{{
 			Object:       "user-admin",
 			Relation:     "administrator",
@@ -403,20 +400,12 @@
 			TargetObject: "controller-jimm",
 		}},
 		relations...,
-<<<<<<< HEAD
 	)
 
 	context, err := cmdtesting.RunCommand(c, cmd.NewListRelationsCommandForTesting(s.ClientStore(), bClient), "--format", "tabular")
 	c.Assert(err, gc.IsNil)
 	var builder strings.Builder
 	err = cmd.FormatRelationsTabularForTesting(&builder, expectedRelations)
-=======
-	)}
-	expectedJSONData, err := json.Marshal(expectedData)
-	c.Assert(err, gc.IsNil)
-	// Necessary to use yamlv2 to match what Juju does.
-	expectedYAMLData, err := yamlv2.Marshal(expectedData)
->>>>>>> 167eb0cc
 	c.Assert(err, gc.IsNil)
 	c.Assert(cmdtesting.Stdout(context), gc.Equals, builder.String())
 
@@ -431,75 +420,6 @@
 	context, err = cmdtesting.RunCommand(c, cmd.NewListRelationsCommandForTesting(s.ClientStore(), bClient))
 	c.Assert(err, gc.IsNil)
 	c.Assert(cmdtesting.Stdout(context), gc.Equals, string(expectedYAMLData))
-}
-
-func (s *relationSuite) TestListRelationsWithError(c *gc.C) {
-	env := initializeEnvironment(c, context.Background(), &s.JIMM.Database, *s.AdminUser)
-	// alice is superuser
-	bClient := jimmtest.NewUserSessionLogin(c, "alice")
-
-	_, err := cmdtesting.RunCommand(c, cmd.NewAddGroupCommandForTesting(s.ClientStore(), bClient), "group-1")
-	c.Assert(err, gc.IsNil)
-
-	relation := apiparams.RelationshipTuple{
-		Object:       "user-" + env.users[0].Name,
-		Relation:     "member",
-		TargetObject: "group-group-1",
-	}
-	_, err = cmdtesting.RunCommand(c, cmd.NewAddRelationCommandForTesting(s.ClientStore(), bClient), relation.Object, relation.Relation, relation.TargetObject)
-	c.Assert(err, gc.IsNil)
-
-	ctx := context.Background()
-	group := &dbmodel.GroupEntry{Name: "group-1"}
-	err = s.JIMM.DB().GetGroup(ctx, group)
-	c.Assert(err, gc.IsNil)
-	err = s.JIMM.DB().RemoveGroup(ctx, group)
-	c.Assert(err, gc.IsNil)
-
-	expectedData := apiparams.ListRelationshipTuplesResponse{
-		Tuples: []apiparams.RelationshipTuple{{
-			Object:       "user-admin",
-			Relation:     "administrator",
-			TargetObject: "controller-jimm",
-		}, {
-			Object:       "user-alice@canonical.com",
-			Relation:     "administrator",
-			TargetObject: "controller-jimm",
-		}, {
-			Object:       "user-" + env.users[0].Name,
-			Relation:     "member",
-			TargetObject: "group:" + group.UUID,
-		}},
-		Errors: []string{
-			"failed to parse target: failed to fetch group information: " + group.UUID,
-		},
-	}
-	expectedJSONData, err := json.Marshal(expectedData)
-	c.Assert(err, gc.IsNil)
-	// Necessary to use yamlv2 to match what Juju does.
-	expectedYAMLData, err := yamlv2.Marshal(expectedData)
-	c.Assert(err, gc.IsNil)
-
-	context, err := cmdtesting.RunCommand(c, cmd.NewListRelationsCommandForTesting(s.ClientStore(), bClient), "--format", "json")
-	c.Assert(err, gc.IsNil)
-	c.Assert(strings.TrimRight(cmdtesting.Stdout(context), "\n"), gc.Equals, string(expectedJSONData))
-
-	context, err = cmdtesting.RunCommand(c, cmd.NewListRelationsCommandForTesting(s.ClientStore(), bClient))
-	c.Assert(err, gc.IsNil)
-	c.Assert(cmdtesting.Stdout(context), gc.Equals, string(expectedYAMLData))
-
-	context, err = cmdtesting.RunCommand(c, cmd.NewListRelationsCommandForTesting(s.ClientStore(), bClient), "--format", "tabular")
-	c.Assert(err, gc.IsNil)
-	expectedOutput := fmt.Sprintf(
-		`Object                  	Relation     	Target Object                             
-user-admin              	administrator	controller-jimm                           
-user-alice@canonical.com	administrator	controller-jimm                           
-user-alice@canonical.com	member       	group:%s
-
-Errors
-failed to parse target: failed to fetch group information: %s
-`, group.UUID, group.UUID)
-	c.Assert(cmdtesting.Stdout(context), gc.Equals, expectedOutput)
 }
 
 // TODO: remove boilerplate of env setup and use initialiseEnvironment
