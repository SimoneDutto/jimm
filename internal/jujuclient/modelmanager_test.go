// Copyright 2020 Canonical Ltd.

package jujuclient_test

import (
	"context"
	"fmt"
	"time"

	"github.com/google/go-cmp/cmp/cmpopts"
	"github.com/juju/juju/core/life"
	jujuparams "github.com/juju/juju/rpc/params"
	"github.com/juju/names/v4"
	jc "github.com/juju/testing/checkers"
	"github.com/juju/utils/v2"
	gc "gopkg.in/check.v1"

	"github.com/CanonicalLtd/jimm/internal/jimmtest"
)

type modelmanagerSuite struct {
	jujuclientSuite
}

var _ = gc.Suite(&modelmanagerSuite{})

func (s *modelmanagerSuite) TestCreateModel(c *gc.C) {
	ctx := context.Background()

	var info jujuparams.ModelInfo
	err := s.API.CreateModel(ctx, &jujuparams.ModelCreateArgs{
		Name:     "test-model",
		OwnerTag: names.NewUserTag("test-user@external").String(),
	}, &info)
	c.Assert(err, gc.Equals, nil)

	c.Check(info.UUID, gc.Not(gc.Equals), "")
	c.Check(info.CloudTag, gc.Equals, names.NewCloudTag(jimmtest.TestCloudName).String())
	c.Check(info.CloudRegion, gc.Equals, jimmtest.TestCloudRegionName)
	c.Check(info.DefaultSeries, gc.Equals, "jammy")
	c.Check(string(info.Life), gc.Equals, "alive")
	c.Check(string(info.Status.Status), gc.Equals, "available")
	c.Check(info.Status.Data, gc.IsNil)
	c.Check(info.Status.Since.After(time.Now().Add(-10*time.Second)), gc.Equals, true)
	c.Check(info.Type, gc.Equals, "iaas")
	c.Check(info.ProviderType, gc.Equals, jimmtest.TestProviderType)
}

func (s *modelmanagerSuite) TestCreateModelError(c *gc.C) {
	ctx := context.Background()

	var info jujuparams.ModelInfo
	err := s.API.CreateModel(ctx, &jujuparams.ModelCreateArgs{
		Name:     "test-model",
		OwnerTag: names.NewUserTag("test-user@external").String(),
		CloudTag: names.NewCloudTag("nosuchcloud").String(),
	}, &info)
	c.Check(jujuparams.ErrCode(err), gc.Equals, jujuparams.CodeNotFound)
	c.Check(err, gc.ErrorMatches, `cloud "nosuchcloud" not found, expected one of \["`+jimmtest.TestCloudName+`"\] \(not found\)`)
}

func (s *modelmanagerSuite) TestGrantJIMMModelAdmin(c *gc.C) {
	ctx := context.Background()

	var info jujuparams.ModelInfo
	err := s.API.CreateModel(ctx, &jujuparams.ModelCreateArgs{
		Name:     "test-model",
		OwnerTag: names.NewUserTag("test-user@external").String(),
	}, &info)
	c.Assert(err, gc.Equals, nil)

	err = s.API.GrantJIMMModelAdmin(ctx, names.NewModelTag(info.UUID))
	c.Assert(err, gc.Equals, nil)

	err = s.API.ModelInfo(ctx, &info)
	c.Assert(err, gc.Equals, nil)

	var access jujuparams.UserAccessPermission
	for _, u := range info.Users {
		if u.UserName == s.APIInfo(c).Tag.Id() {
			access = u.Access
		}
	}
	c.Check(access, gc.Equals, jujuparams.ModelAdminAccess)
}

func (s *modelmanagerSuite) TestGrantJIMMModelAdminError(c *gc.C) {
	ctx := context.Background()

	err := s.API.GrantJIMMModelAdmin(ctx, names.NewModelTag("00000000-0000-0000-0000-000000000000"))
	c.Check(jujuparams.ErrCode(err), gc.Equals, jujuparams.CodeNotFound)
	c.Check(err, gc.ErrorMatches, `could not lookup model: model "00000000-0000-0000-0000-000000000000" not found`)
}

func (s *modelmanagerSuite) TestModelInfo(c *gc.C) {
	ctx := context.Background()

	var info jujuparams.ModelInfo
	err := s.API.CreateModel(ctx, &jujuparams.ModelCreateArgs{
		Name:     "test-model",
		OwnerTag: names.NewUserTag("test-user@external").String(),
	}, &info)
	c.Assert(err, gc.Equals, nil)

	mi := jujuparams.ModelInfo{
		UUID: info.UUID,
	}
	err = s.API.ModelInfo(ctx, &mi)
	c.Assert(err, gc.Equals, nil)

	c.Check(mi, jc.DeepEquals, info)
}

func (s *modelmanagerSuite) TestModelInfoError(c *gc.C) {
	ctx := context.Background()

	mi := jujuparams.ModelInfo{
		UUID: "00000000-0000-0000-0000-000000000000",
	}
	err := s.API.ModelInfo(ctx, &mi)
	c.Check(jujuparams.ErrCode(err), gc.Equals, jujuparams.CodeUnauthorized)
	c.Check(err, gc.ErrorMatches, `permission denied`)
}

func (s *modelmanagerSuite) TestGrantRevokeModel(c *gc.C) {
	ctx := context.Background()

	var info jujuparams.ModelInfo
	err := s.API.CreateModel(ctx, &jujuparams.ModelCreateArgs{
		Name:     "test-model",
		OwnerTag: names.NewUserTag("test-user@external").String(),
	}, &info)
	c.Assert(err, gc.Equals, nil)

	err = s.API.GrantModelAccess(ctx, names.NewModelTag(info.UUID), names.NewUserTag("test-user-2@external"), jujuparams.ModelReadAccess)
	c.Assert(err, gc.Equals, nil)

	err = s.API.ModelInfo(ctx, &info)
	c.Assert(err, gc.Equals, nil)

	lessf := func(a, b jujuparams.ModelUserInfo) bool {
		return a.UserName < b.UserName
	}
	c.Check(info.Users, jimmtest.CmpEquals(cmpopts.SortSlices(lessf)), []jujuparams.ModelUserInfo{{
		UserName:    "test-user@external",
		DisplayName: "test-user",
		Access:      "admin",
	}, {
		UserName: "test-user-2@external",
		Access:   "read",
	}})

	err = s.API.RevokeModelAccess(ctx, names.NewModelTag(info.UUID), names.NewUserTag("test-user-2@external"), jujuparams.ModelReadAccess)
	c.Assert(err, gc.Equals, nil)

	err = s.API.ModelInfo(ctx, &info)
	c.Assert(err, gc.Equals, nil)

	c.Check(info.Users, jimmtest.CmpEquals(cmpopts.SortSlices(lessf)), []jujuparams.ModelUserInfo{{
		UserName:    "test-user@external",
		DisplayName: "test-user",
		Access:      "admin",
	}})
}

func (s *modelmanagerSuite) TestGrantModelAccessError(c *gc.C) {
	ctx := context.Background()

	err := s.API.GrantModelAccess(ctx, names.NewModelTag("00000000-0000-0000-0000-000000000000"), names.NewUserTag("test-user-2"), jujuparams.ModelReadAccess)

	c.Check(jujuparams.ErrCode(err), gc.Equals, jujuparams.CodeNotFound)
	c.Check(err, gc.ErrorMatches, `could not lookup model: model "00000000-0000-0000-0000-000000000000" not found`)
}

func (s *modelmanagerSuite) TestRevokeModelAccessError(c *gc.C) {
	ctx := context.Background()

	err := s.API.RevokeModelAccess(ctx, names.NewModelTag("00000000-0000-0000-0000-000000000000"), names.NewUserTag("test-user-2"), jujuparams.ModelReadAccess)

	c.Check(jujuparams.ErrCode(err), gc.Equals, jujuparams.CodeNotFound)
	c.Check(err, gc.ErrorMatches, `could not lookup model: model "00000000-0000-0000-0000-000000000000" not found`)
}

func (s *modelmanagerSuite) TestValidateModelUpgrade(c *gc.C) {
	c.Skip("juju 3.x no longer implements this method")
<<<<<<< HEAD

=======
>>>>>>> b8373d81
	ctx := context.Background()

	args := jujuparams.ModelCreateArgs{
		Name:     "test-model",
		OwnerTag: names.NewUserTag("test-user@external").String(),
	}
	var info jujuparams.ModelInfo

	err := s.API.CreateModel(ctx, &args, &info)
	c.Assert(err, gc.Equals, nil)

	err = s.API.ValidateModelUpgrade(ctx, names.NewModelTag(info.UUID), true)
	c.Assert(err, gc.Equals, nil)

	uuid := utils.MustNewUUID().String()
	err = s.API.ValidateModelUpgrade(ctx, names.NewModelTag(uuid), false)
	c.Assert(err, gc.ErrorMatches, fmt.Sprintf("model %q not found", uuid))
}

func (s *modelmanagerSuite) TestDestroyModel(c *gc.C) {
	ctx := context.Background()

	var info jujuparams.ModelInfo
	err := s.API.CreateModel(ctx, &jujuparams.ModelCreateArgs{
		Name:     "test-model",
		OwnerTag: names.NewUserTag("test-user@external").String(),
	}, &info)
	c.Assert(err, gc.Equals, nil)

	err = s.API.DestroyModel(ctx, names.NewModelTag(info.UUID), nil, nil, nil, nil)
	c.Assert(err, gc.Equals, nil)

	err = s.API.ModelInfo(ctx, &info)
	c.Assert(err, gc.Equals, nil)

	c.Check(info.Life, gc.Equals, life.Dying)
}

func (s *modelmanagerSuite) TestModelStatus(c *gc.C) {
	ctx := context.Background()

	var info jujuparams.ModelInfo
	err := s.API.CreateModel(ctx, &jujuparams.ModelCreateArgs{
		Name:     "test-model",
		OwnerTag: names.NewUserTag("test-user@external").String(),
	}, &info)
	c.Assert(err, gc.Equals, nil)

	status := jujuparams.ModelStatus{
		ModelTag: names.NewModelTag(info.UUID).String(),
	}
	err = s.API.ModelStatus(ctx, &status)
	c.Assert(err, gc.Equals, nil)

	c.Check(status, jc.DeepEquals, jujuparams.ModelStatus{
		ModelTag: names.NewModelTag(info.UUID).String(),
		Life:     info.Life,
		Type:     info.Type,
		OwnerTag: info.OwnerTag,
	})
}

func (s *modelmanagerSuite) TestModelStatusError(c *gc.C) {
	ctx := context.Background()

	status := jujuparams.ModelStatus{
		ModelTag: names.NewModelTag("00000000-0000-0000-0000-000000000000").String(),
	}
	err := s.API.ModelStatus(ctx, &status)
	c.Check(jujuparams.ErrCode(err), gc.Equals, jujuparams.CodeNotFound)
	c.Check(err, gc.ErrorMatches, `model "00000000-0000-0000-0000-000000000000" not found`)
}

func (s *modelmanagerSuite) TestChangeModelCredential(c *gc.C) {
	ctx := context.Background()

	var info jujuparams.ModelInfo
	err := s.API.CreateModel(ctx, &jujuparams.ModelCreateArgs{
		Name:     "test-model",
		OwnerTag: names.NewUserTag("test-user@external").String(),
	}, &info)
	c.Assert(err, gc.Equals, nil)

	ct := names.NewCloudCredentialTag(jimmtest.TestCloudName + "/test-owner/test-credential")
	_, err = s.API.UpdateCredential(ctx, jujuparams.TaggedCredential{
		Tag: ct.String(),
		Credential: jujuparams.CloudCredential{
			AuthType: "empty",
		},
	})
	c.Assert(err, gc.Equals, nil)

	err = s.API.ChangeModelCredential(ctx, names.NewModelTag(info.UUID), ct)
	c.Assert(err, gc.Equals, nil)
}<|MERGE_RESOLUTION|>--- conflicted
+++ resolved
@@ -183,10 +183,6 @@
 
 func (s *modelmanagerSuite) TestValidateModelUpgrade(c *gc.C) {
 	c.Skip("juju 3.x no longer implements this method")
-<<<<<<< HEAD
-
-=======
->>>>>>> b8373d81
 	ctx := context.Background()
 
 	args := jujuparams.ModelCreateArgs{
