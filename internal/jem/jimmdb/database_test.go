// Copyright 2016 Canonical Ltd.

package jimmdb_test

import (
	"context"
	"time"

	jujuparams "github.com/juju/juju/apiserver/params"
	jujutesting "github.com/juju/testing"
	gc "gopkg.in/check.v1"

	"github.com/CanonicalLtd/jimm/internal/jem/jimmdb"
	"github.com/CanonicalLtd/jimm/internal/jemtest"
	"github.com/CanonicalLtd/jimm/internal/mgosession"
	"github.com/CanonicalLtd/jimm/internal/mongodoc"
	"github.com/CanonicalLtd/jimm/params"
)

var testContext = context.Background()

type databaseSuite struct {
	jemtest.IsolatedMgoSuite
	database *jimmdb.Database
}

var _ = gc.Suite(&databaseSuite{})

func (s *databaseSuite) SetUpTest(c *gc.C) {
	s.IsolatedMgoSuite.SetUpTest(c)
	pool := mgosession.NewPool(context.TODO(), s.Session, 1)
	s.database = jimmdb.NewDatabase(context.TODO(), pool, "jem")
	c.Assert(s.database.Session.Ping(), gc.Equals, nil)
	pool.Close()
	c.Assert(s.database.Session.Ping(), gc.Equals, nil)
}

func (s *databaseSuite) TearDownTest(c *gc.C) {
	s.database.Session.Close()
	s.database = nil
	s.IsolatedMgoSuite.TearDownTest(c)
}

func (s *databaseSuite) checkDBOK(c *gc.C) {
	c.Check(s.database.Session.Ping(), gc.Equals, nil)
}

var (
	fakeEntityPath = params.EntityPath{"bob", "foo"}
	fakeCredPath   = mongodoc.CredentialPathFromParams(credentialPath("test-cloud", "test-user", "test-credential"))
	fakeUpdate     = new(jimmdb.Update).Set("x", "y")
)

var setDeadTests = []struct {
	about string
	run   func(db *jimmdb.Database)
}{{
	about: "UpsertApplication",
	run: func(db *jimmdb.Database) {
		db.UpsertApplication(testContext, &mongodoc.Application{
			Controller: "alice/dummy-1",
			Info: &mongodoc.ApplicationInfo{
				ModelUUID: "00000000-0000-0000-0000-000000000000",
				Name:      "app",
			},
		})
	},
}, {
	about: "ForEachApplication",
	run: func(db *jimmdb.Database) {
		db.ForEachApplication(testContext, nil, nil, func(*mongodoc.Application) error {
			return nil
		})
	},
}, {
	about: "RemoveApplication",
	run: func(db *jimmdb.Database) {
		db.RemoveApplication(testContext, &mongodoc.Application{
			Controller: "alice/dummy-1",
			Info: &mongodoc.ApplicationInfo{
				ModelUUID: "00000000-0000-0000-0000-000000000000",
				Name:      "app",
			},
		})
	},
}, {
	about: "RemoveApplications",
	run: func(db *jimmdb.Database) {
		db.RemoveApplications(testContext, nil)
	},
}, {
	about: "InsertApplicationOffer",
	run: func(db *jimmdb.Database) {
		db.InsertApplicationOffer(testContext, &mongodoc.ApplicationOffer{
			OfferUUID: "dummy",
		})
	},
}, {
	about: "GetApplicationOffer",
	run: func(db *jimmdb.Database) {
		db.GetApplicationOffer(testContext, &mongodoc.ApplicationOffer{
			OfferUUID: "dummy",
		})
	},
}, {
	about: "ForEachApplicationOffer",
	run: func(db *jimmdb.Database) {
		db.ForEachApplicationOffer(testContext, nil, nil, func(*mongodoc.ApplicationOffer) error { return nil })
	},
}, {
	about: "UpdateApplicationOffer",
	run: func(db *jimmdb.Database) {
		db.UpdateApplicationOffer(testContext, &mongodoc.ApplicationOffer{
			OfferUUID: "dummy",
		}, fakeUpdate, true)
	},
}, {
	about: "RemoveApplicationOffer",
	run: func(db *jimmdb.Database) {
		db.RemoveApplicationOffer(testContext, &mongodoc.ApplicationOffer{
			OfferUUID: "dummy",
		})
	},
}, {
	about: "AppendAudit",
	run: func(db *jimmdb.Database) {
		db.AppendAudit(testContext, jemtest.NewIdentity("bob"), &params.AuditModelCreated{})
	},
}, {
	about: "GetAuditEntries",
	run: func(db *jimmdb.Database) {
		db.GetAuditEntries(testContext, time.Time{}, time.Time{}, "")
	},
}, {
	about: "InsertCloudRegion",
	run: func(db *jimmdb.Database) {
		db.InsertCloudRegion(testContext, &mongodoc.CloudRegion{
			Cloud: "dummy",
		})
	},
}, {
	about: "GetCloudRegion",
	run: func(db *jimmdb.Database) {
		db.GetCloudRegion(testContext, &mongodoc.CloudRegion{
			Cloud: "dummy",
		})
	},
}, {
	about: "ForEachCloudRegion",
	run: func(db *jimmdb.Database) {
		db.ForEachCloudRegion(testContext, nil, nil, func(cr *mongodoc.CloudRegion) error { return nil })
	},
}, {
	about: "UpsertCloudRegion",
	run: func(db *jimmdb.Database) {
		db.UpsertCloudRegion(testContext, &mongodoc.CloudRegion{
			Cloud: "dummy",
		})
	},
}, {
	about: "UpdateCloudRegions",
	run: func(db *jimmdb.Database) {
		db.UpdateCloudRegions(testContext, nil, fakeUpdate)
	},
}, {
	about: "RemoveCloudRegion",
	run: func(db *jimmdb.Database) {
		db.RemoveCloudRegion(testContext, &mongodoc.CloudRegion{
			Cloud: "dummy",
		})
	},
}, {
	about: "RemoveCloudRegions",
	run: func(db *jimmdb.Database) {
		db.RemoveCloudRegions(testContext, nil)
	},
}, {
	about: "InsertController",
	run: func(db *jimmdb.Database) {
		db.InsertController(testContext, &mongodoc.Controller{
			Path: params.EntityPath{"bob", "foo"},
			UUID: "fake-uuid",
		})
	},
}, {
	about: "GetController",
	run: func(db *jimmdb.Database) {
		db.GetController(testContext, &mongodoc.Controller{
			Path: params.EntityPath{"bob", "foo"},
			UUID: "fake-uuid",
		})
	},
}, {
	about: "CountControllers",
	run: func(db *jimmdb.Database) {
		db.CountControllers(testContext, nil)
	},
}, {
	about: "ForEachController",
	run: func(db *jimmdb.Database) {
		db.ForEachController(testContext, nil, nil, func(*mongodoc.Controller) error { return nil })
	},
}, {
	about: "UpdateController",
	run: func(db *jimmdb.Database) {
		db.UpdateController(testContext, &mongodoc.Controller{
			Path: params.EntityPath{"bob", "foo"},
			UUID: "fake-uuid",
		}, fakeUpdate, false)
	},
}, {
	about: "UpdateControllerQuery",
	run: func(db *jimmdb.Database) {
		db.UpdateControllerQuery(testContext, nil, nil, fakeUpdate, false)
	},
}, {
	about: "UpdateControllers",
	run: func(db *jimmdb.Database) {
		db.UpdateControllers(testContext, nil, fakeUpdate)
	},
}, {
	about: "RemoveController",
	run: func(db *jimmdb.Database) {
		db.RemoveController(testContext, &mongodoc.Controller{
			Path: params.EntityPath{"bob", "foo"},
			UUID: "fake-uuid",
		})
	},
}, {
	about: "UpsertMachine",
	run: func(db *jimmdb.Database) {
		db.UpsertMachine(testContext, &mongodoc.Machine{
			Controller: "alice/dummy-1",
			Info: &jujuparams.MachineInfo{
				ModelUUID: "00000000-0000-0000-0000-000000000000",
				Id:        "0",
			},
		})
	},
}, {
	about: "ForEachMachine",
	run: func(db *jimmdb.Database) {
		db.ForEachMachine(testContext, nil, nil, func(*mongodoc.Machine) error {
			return nil
		})
	},
}, {
	about: "RemoveMachine",
	run: func(db *jimmdb.Database) {
		db.RemoveMachine(testContext, &mongodoc.Machine{
			Controller: "alice/dummy-1",
			Info: &jujuparams.MachineInfo{
				ModelUUID: "00000000-0000-0000-0000-000000000000",
				Id:        "0",
			},
		})
	},
}, {
	about: "RemoveMachines",
	run: func(db *jimmdb.Database) {
		db.RemoveMachines(testContext, nil)
	},
}, {
	about: "InsertModel",
	run: func(db *jimmdb.Database) {
		db.InsertModel(testContext, &mongodoc.Model{
			Path: fakeEntityPath,
		})
	},
}, {
	about: "GetModel",
	run: func(db *jimmdb.Database) {
		db.GetModel(testContext, &mongodoc.Model{Path: fakeEntityPath})
	},
}, {
	about: "CountModels",
	run: func(db *jimmdb.Database) {
		db.CountModels(testContext, nil)
	},
}, {
	about: "ForEachModel",
	run: func(db *jimmdb.Database) {
		db.ForEachModel(testContext, nil, nil, nil)
	},
}, {
	about: "UpdateModel",
	run: func(db *jimmdb.Database) {
		db.UpdateModel(testContext, &mongodoc.Model{Path: fakeEntityPath}, fakeUpdate, false)
	},
}, {
	about: "RemoveModel",
	run: func(db *jimmdb.Database) {
		db.RemoveModel(testContext, &mongodoc.Model{
			Path: fakeEntityPath,
		})
	},
}, {
	about: "RemoveModels",
	run: func(db *jimmdb.Database) {
		db.RemoveModels(testContext, nil)
	},
}}

func (s *databaseSuite) TestSetDead(c *gc.C) {
	session := jujutesting.NewProxiedSession(c)
	defer session.Close()

	pool := mgosession.NewPool(context.TODO(), session.Session, 1)
	defer pool.Close()
	for i, test := range setDeadTests {
		c.Logf("test %d: %s", i, test.about)
		testSetDead(c, session.TCPProxy, pool, test.run)
	}
}

func testSetDead(c *gc.C, proxy *jujutesting.TCPProxy, pool *mgosession.Pool, run func(db *jimmdb.Database)) {
	db := jimmdb.NewDatabase(context.TODO(), pool, "jem")
	defer db.Session.Close()
	// Use the session so that it's bound to the socket.
	err := db.Session.Ping()
	c.Assert(err, gc.Equals, nil)
	proxy.CloseConns() // Close the existing socket so that the connection is broken.

	// Sanity check that getting another session from the pool also
	// gives us a broken session (note that we know that the
	// pool only contains one session).
	s1 := pool.Session(context.TODO())
	defer s1.Close()
	c.Assert(s1.Ping(), gc.NotNil)

	run(db)

	// Check that another session from the pool is OK to use now
	// because the operation has reset the pool.
	s2 := pool.Session(context.TODO())
	defer s2.Close()
	c.Assert(s2.Ping(), gc.Equals, nil)
}

func credentialPath(cloud, user, name string) params.CredentialPath {
	return params.CredentialPath{
		Cloud: params.Cloud(cloud),
		User:  params.User(user),
		Name:  params.CredentialName(name),
	}
<<<<<<< HEAD
}

func mgoCredentialPath(cloud, user, name string) mongodoc.CredentialPath {
	return mongodoc.CredentialPath{
		Cloud: cloud,
		EntityPath: mongodoc.EntityPath{
			User: user,
			Name: name,
		},
	}
}

func (s *databaseSuite) TestGetModelStatuses(c *gc.C) {
	ctlPath := params.EntityPath{"bob", "x"}
	m := mongodoc.Model{
		Id:   "ignored",
		Path: ctlPath,
	}
	err := s.database.AddModel(testContext, &m)
	c.Assert(err, gc.Equals, nil)
	c.Assert(m, jc.DeepEquals, mongodoc.Model{
		Id:   "bob/x",
		Path: ctlPath,
	})

	m1 := mongodoc.Model{Path: ctlPath}
	err = s.database.GetModel(testContext, &m1)
	c.Assert(err, gc.Equals, nil)
	c.Assert(m1, jemtest.CmpEquals(cmpopts.EquateEmpty()), m)
	s.checkDBOK(c)

	st, err := s.database.GetModelStatuses(testContext)
	c.Assert(err, gc.Equals, nil)
	c.Assert(st, gc.DeepEquals, params.ModelStatuses{{
		Status:     "unknown",
		ID:         "bob/x",
		Controller: "/",
	}})
}

func (s *databaseSuite) TestInsertCloudRegion(c *gc.C) {
	err := s.database.InsertCloudRegion(testContext, &mongodoc.CloudRegion{
		Cloud: "test-cloud",
	})
	c.Assert(err, gc.Equals, nil)
	err = s.database.InsertCloudRegion(testContext, &mongodoc.CloudRegion{
		Cloud: "test-cloud",
	})
	c.Assert(err, gc.ErrorMatches, `.*E11000 duplicate key error .*`)
	c.Assert(errgo.Cause(err), gc.Equals, params.ErrAlreadyExists)
}

func (s *databaseSuite) TestRemoveCloudRegion(c *gc.C) {
	err := s.database.InsertCloudRegion(testContext, &mongodoc.CloudRegion{
		Cloud: "test-cloud",
	})
	c.Assert(err, gc.Equals, nil)
	err = s.database.RemoveCloudRegion(testContext, params.Cloud("test-cloud"), "")
	c.Assert(err, gc.Equals, nil)
	err = s.database.InsertCloudRegion(testContext, &mongodoc.CloudRegion{
		Cloud: "test-cloud",
	})
	c.Assert(err, gc.Equals, nil)
}

func (s *databaseSuite) TestSetModelCredentialNotFound(c *gc.C) {
	err := s.database.SetModelCredential(
		testContext,
		params.EntityPath{
			User: "bob",
			Name: "foo",
		},
		mongodoc.CredentialPath{
			Cloud: "x",
			EntityPath: mongodoc.EntityPath{
				User: "y",
				Name: "z",
			},
		})
	c.Assert(errgo.Cause(err), gc.Equals, params.ErrNotFound)
}

func (s *databaseSuite) TestSetModelCredentialSuccess(c *gc.C) {
	modelPath := params.EntityPath{"bob", "foo"}
	err := s.database.AddModel(testContext, &mongodoc.Model{
		Path: modelPath,
		UUID: "fake-uuid",
		Credential: mongodoc.CredentialPath{
			Cloud: "cloud",
			EntityPath: mongodoc.EntityPath{
				User: "bob",
				Name: "foo",
			},
		},
	})
	c.Assert(err, gc.Equals, nil)
	err = s.database.SetModelCredential(testContext, modelPath, mongodoc.CredentialPath{
		Cloud: "cloud",
		EntityPath: mongodoc.EntityPath{
			User: "bob",
			Name: "bar",
		},
	})
	c.Assert(err, gc.Equals, nil)

	newDoc := mongodoc.Model{Path: modelPath}
	err = s.database.GetModel(testContext, &newDoc)
	c.Assert(err, gc.Equals, nil)
	c.Assert(newDoc.Credential, gc.DeepEquals, mongodoc.CredentialPath{
		Cloud: "cloud",
		EntityPath: mongodoc.EntityPath{
			User: "bob",
			Name: "bar",
		},
	})
}

func (s *databaseSuite) TestGrantCloud(c *gc.C) {
	err := s.database.InsertCloudRegion(testContext, &mongodoc.CloudRegion{
		Cloud: "test-cloud",
	})
	c.Assert(err, gc.Equals, nil)

	err = s.database.GrantCloud(testContext, "test-cloud", "test-user", "add-model")
	c.Assert(err, gc.Equals, nil)

	cr := mongodoc.CloudRegion{
		Cloud: "test-cloud",
	}
	err = s.database.GetCloudRegion(testContext, &cr)
	c.Assert(err, gc.Equals, nil)
	c.Assert(cr.ACL.Read, jc.DeepEquals, []string{"test-user"})
	c.Assert(cr.ACL.Write, jc.DeepEquals, []string{})
	c.Assert(cr.ACL.Admin, jc.DeepEquals, []string{})

	err = s.database.GrantCloud(testContext, "test-cloud", "test-user2", "admin")
	c.Assert(err, gc.Equals, nil)

	err = s.database.GetCloudRegion(testContext, &cr)
	c.Assert(err, gc.Equals, nil)
	c.Assert(cr.ACL.Read, jc.DeepEquals, []string{"test-user", "test-user2"})
	c.Assert(cr.ACL.Write, jc.DeepEquals, []string{"test-user2"})
	c.Assert(cr.ACL.Admin, jc.DeepEquals, []string{"test-user2"})
}

func (s *databaseSuite) TestGrantCloudInvalidAccess(c *gc.C) {
	err := s.database.InsertCloudRegion(testContext, &mongodoc.CloudRegion{
		Cloud: "test-cloud",
	})
	c.Assert(err, gc.Equals, nil)

	err = s.database.GrantCloud(testContext, "test-cloud", "test-user", "bad-access")
	c.Assert(err, gc.ErrorMatches, `"bad-access" cloud access not valid`)
}

func (s *databaseSuite) TestRevokeCloud(c *gc.C) {
	err := s.database.InsertCloudRegion(testContext, &mongodoc.CloudRegion{
		Cloud: "test-cloud",
	})
	c.Assert(err, gc.Equals, nil)

	err = s.database.GrantCloud(testContext, "test-cloud", "test-user", "admin")
	c.Assert(err, gc.Equals, nil)

	cr := mongodoc.CloudRegion{
		Cloud: "test-cloud",
	}
	err = s.database.GetCloudRegion(testContext, &cr)
	c.Assert(err, gc.Equals, nil)
	c.Assert(cr.ACL.Read, jc.DeepEquals, []string{"test-user"})
	c.Assert(cr.ACL.Write, jc.DeepEquals, []string{"test-user"})
	c.Assert(cr.ACL.Admin, jc.DeepEquals, []string{"test-user"})

	err = s.database.RevokeCloud(testContext, "test-cloud", "test-user", "admin")
	c.Assert(err, gc.Equals, nil)

	err = s.database.GetCloudRegion(testContext, &cr)
	c.Assert(err, gc.Equals, nil)
	c.Assert(cr.ACL.Read, jc.DeepEquals, []string{"test-user"})
	c.Assert(cr.ACL.Write, jc.DeepEquals, []string{})
	c.Assert(cr.ACL.Admin, jc.DeepEquals, []string{})

	err = s.database.RevokeCloud(testContext, "test-cloud", "test-user", "add-model")
	c.Assert(err, gc.Equals, nil)

	err = s.database.GetCloudRegion(testContext, &cr)
	c.Assert(err, gc.Equals, nil)
	c.Assert(cr.ACL.Read, jc.DeepEquals, []string{})
	c.Assert(cr.ACL.Write, jc.DeepEquals, []string{})
	c.Assert(cr.ACL.Admin, jc.DeepEquals, []string{})
}

func (s *databaseSuite) TestRevokeCloudInvalidAccess(c *gc.C) {
	err := s.database.InsertCloudRegion(testContext, &mongodoc.CloudRegion{
		Cloud: "test-cloud",
	})
	c.Assert(err, gc.Equals, nil)

	err = s.database.RevokeCloud(testContext, "test-cloud", "test-user", "bad-access")
	c.Assert(err, gc.ErrorMatches, `"bad-access" cloud access not valid`)
}

func (s *databaseSuite) TestLegacyModelCredentials(c *gc.C) {
	ctlPath := params.EntityPath{"bob", "x"}
	m := struct {
		Id            string `bson:"_id"`
		Path          params.EntityPath
		Cloud         params.Cloud
		CloudRegion   string `bson:",omitempty"`
		DefaultSeries string
		Credential    legacyCredentialPath
	}{
		Id:            ctlPath.String(),
		Path:          ctlPath,
		Cloud:         "bob-cloud",
		CloudRegion:   "bob-region",
		DefaultSeries: "trusty",
		Credential: legacyCredentialPath{
			Cloud: "bob-cloud",
			EntityPath: params.EntityPath{
				User: params.User("bob"),
				Name: params.Name("test-credentials"),
			},
		},
	}
	err := s.database.Models().Insert(m)
	c.Assert(err, gc.Equals, nil)

	m1 := mongodoc.Model{Path: ctlPath}
	err = s.database.GetModel(testContext, &m1)
	c.Assert(err, gc.Equals, nil)
	c.Assert(m1, jemtest.CmpEquals(cmpopts.EquateEmpty()), mongodoc.Model{
		Id:            m.Id,
		Path:          m.Path,
		Cloud:         m.Cloud,
		CloudRegion:   m.CloudRegion,
		DefaultSeries: m.DefaultSeries,
		Credential: mongodoc.CredentialPath{
			Cloud: "bob-cloud",
			EntityPath: mongodoc.EntityPath{
				User: "bob",
				Name: "test-credentials",
			},
		},
	})
}

func (s *databaseSuite) TestApplicationOffers(c *gc.C) {
	offer := mongodoc.ApplicationOffer{
		OfferUUID:              "00000000-0000-0000-0000-000000000001",
		OfferURL:               "user1@external/test-model:test-offer1",
		OwnerName:              "user1@external",
		ModelUUID:              "00000000-0000-0000-0000-000000000002",
		ModelName:              "test-model",
		OfferName:              "test-offer1",
		ApplicationName:        "test-application",
		ApplicationDescription: "test description",
		Endpoints: []mongodoc.RemoteEndpoint{{
			Name: "ep1",
		}, {
			Name: "ep2",
		}, {
			Name: "ep3",
		}},
	}

	err := s.database.AddApplicationOffer(context.Background(), &offer)
	c.Assert(err, gc.Equals, nil)

	err = s.database.AddApplicationOffer(context.Background(), &offer)
	c.Assert(errgo.Cause(err), gc.Equals, params.ErrAlreadyExists)

	offer1 := mongodoc.ApplicationOffer{
		OfferUUID: offer.OfferUUID,
	}
	err = s.database.GetApplicationOffer(context.Background(), &offer1)
	c.Assert(err, gc.Equals, nil)
	c.Assert(offer1, jemtest.CmpEquals(cmpopts.EquateEmpty()), offer)

	offer2 := mongodoc.ApplicationOffer{
		OfferUUID: "no-such-offer",
	}
	err = s.database.GetApplicationOffer(context.Background(), &offer2)
	c.Assert(errgo.Cause(err), gc.Equals, params.ErrNotFound)

	update := offer
	update.OfferName = "another-test-offer"
	update.ApplicationName = "another-test-application"
	update.Endpoints = []mongodoc.RemoteEndpoint{{
		Name: "ep4",
	}}
	err = s.database.UpdateApplicationOffer(context.Background(), &update)
	c.Assert(err, gc.Equals, nil)

	offer3 := mongodoc.ApplicationOffer{
		OfferUUID: offer.OfferUUID,
	}
	err = s.database.GetApplicationOffer(context.Background(), &offer3)
	c.Assert(err, gc.Equals, nil)
	c.Assert(offer3, jemtest.CmpEquals(cmpopts.EquateEmpty()), update)

	newUpdate := update
	newUpdate.OfferUUID = "no such offer"
	err = s.database.UpdateApplicationOffer(context.Background(), &newUpdate)
	c.Assert(errgo.Cause(err), gc.Equals, params.ErrNotFound)

	offer4 := mongodoc.ApplicationOffer{
		OfferURL: update.OfferURL,
	}
	err = s.database.GetApplicationOffer(context.Background(), &offer4)
	c.Assert(err, gc.Equals, nil)
	c.Assert(offer4, jemtest.CmpEquals(cmpopts.EquateEmpty()), update)

	offer5 := mongodoc.ApplicationOffer{
		OfferURL: "no such offer",
	}
	err = s.database.GetApplicationOffer(context.Background(), &offer5)
	c.Assert(errgo.Cause(err), gc.Equals, params.ErrNotFound)

	err = s.database.RemoveApplicationOffer(context.Background(), update.OfferUUID)
	c.Assert(err, gc.Equals, nil)

	offer6 := mongodoc.ApplicationOffer{
		OfferUUID: update.OfferUUID,
	}
	err = s.database.GetApplicationOffer(context.Background(), &offer6)
	c.Assert(errgo.Cause(err), gc.Equals, params.ErrNotFound)

	err = s.database.RemoveApplicationOffer(context.Background(), update.OfferUUID)
	c.Assert(errgo.Cause(err), gc.Equals, params.ErrNotFound)
}

func (s *databaseSuite) TestIterApplicationOffers(c *gc.C) {
	m1 := utils.MustNewUUID().String()
	m2 := utils.MustNewUUID().String()
	offer1 := mongodoc.ApplicationOffer{
		OfferUUID:              "00000000-0000-0000-0000-000000000002",
		OwnerName:              "bob@external",
		ModelUUID:              m1,
		ModelName:              "test-model1",
		OfferName:              "test offer 1",
		ApplicationName:        "test application",
		ApplicationDescription: "test description",
		Endpoints: []mongodoc.RemoteEndpoint{{
			Name: "ep1",
		}, {
			Name: "ep2",
		}, {
			Name: "ep3",
		}},
		Users: []mongodoc.OfferUserDetails{{
			User:   identchecker.Everyone,
			Access: mongodoc.ApplicationOfferReadAccess,
		}, {
			User:   "alice",
			Access: mongodoc.ApplicationOfferConsumeAccess,
		}, {
			User:   "bob",
			Access: mongodoc.ApplicationOfferAdminAccess,
		}},
	}
	offer2 := mongodoc.ApplicationOffer{
		OfferUUID:              "00000000-0000-0000-0000-000000000003",
		OwnerName:              "bob@external",
		ModelUUID:              m1,
		ModelName:              "test-model1",
		OfferName:              "test offer 2",
		ApplicationName:        "test application 1",
		ApplicationDescription: "test description 1",
		Endpoints: []mongodoc.RemoteEndpoint{{
			Name: "ep1",
		}, {
			Name: "ep2",
		}, {
			Name: "ep3",
		}},
		Users: []mongodoc.OfferUserDetails{{
			User:   identchecker.Everyone,
			Access: mongodoc.ApplicationOfferReadAccess,
		}, {
			User:   "alice",
			Access: mongodoc.ApplicationOfferConsumeAccess,
		}, {
			User:   "bob",
			Access: mongodoc.ApplicationOfferAdminAccess,
		}},
	}
	offer3 := mongodoc.ApplicationOffer{
		OfferUUID:              "00000000-0000-0000-0000-000000000004",
		OwnerName:              "bob@external",
		ModelUUID:              m2,
		ModelName:              "test-model2",
		OfferName:              "test offer 1",
		ApplicationName:        "test application 2",
		ApplicationDescription: "test description 2",
		Endpoints: []mongodoc.RemoteEndpoint{{
			Name: "ep1",
		}, {
			Name: "ep2",
		}, {
			Name: "ep3",
		}},
		Users: []mongodoc.OfferUserDetails{{
			User:   identchecker.Everyone,
			Access: mongodoc.ApplicationOfferReadAccess,
		}, {
			User:   "alice",
			Access: mongodoc.ApplicationOfferConsumeAccess,
		}, {
			User:   "bob",
			Access: mongodoc.ApplicationOfferAdminAccess,
		}},
	}
	offer4 := mongodoc.ApplicationOffer{
		OfferUUID:              "00000000-0000-0000-0000-000000000005",
		OwnerName:              "bob@external",
		ModelUUID:              m2,
		ModelName:              "test-model2",
		OfferName:              "test offer 2",
		ApplicationName:        "test application 3",
		ApplicationDescription: "test description 3",
		Endpoints: []mongodoc.RemoteEndpoint{{
			Name: "ep1",
		}, {
			Name: "ep2",
		}, {
			Name: "ep3",
		}},
		Users: []mongodoc.OfferUserDetails{{
			User:   identchecker.Everyone,
			Access: mongodoc.ApplicationOfferReadAccess,
		}, {
			User:   "alice",
			Access: mongodoc.ApplicationOfferConsumeAccess,
		}, {
			User:   "bob",
			Access: mongodoc.ApplicationOfferAdminAccess,
		}},
	}
	for _, offer := range []mongodoc.ApplicationOffer{offer1, offer2, offer3, offer4} {
		err := s.database.AddApplicationOffer(context.Background(), &offer)
		c.Assert(err, gc.Equals, nil)
	}

	listApplicationOffers := func(
		ctx context.Context,
		user params.User,
		access mongodoc.ApplicationOfferAccessPermission,
		filters []jujuparams.OfferFilter,
	) ([]mongodoc.ApplicationOffer, error) {
		it := s.database.IterApplicationOffers(ctx, user, access, filters)
		defer it.Close()
		var offers []mongodoc.ApplicationOffer
		var doc mongodoc.ApplicationOffer
		for it.Next(&doc) {
			offers = append(offers, doc)
		}
		return offers, errgo.Mask(it.Err())
	}

	offers, err := listApplicationOffers(context.Background(), "bob", mongodoc.ApplicationOfferReadAccess, []jujuparams.OfferFilter{{
		OwnerName: "no such user",
		ModelName: "no such model",
	}})
	c.Assert(err, gc.Equals, nil)
	c.Assert(offers, gc.HasLen, 0)

	offers, err = listApplicationOffers(context.Background(), "bob", mongodoc.ApplicationOfferReadAccess, []jujuparams.OfferFilter{{
		OwnerName: "bob@external",
		ModelName: "test-model1",
	}})
	c.Assert(err, gc.Equals, nil)
	c.Assert(offers, jemtest.CmpEquals(cmpopts.EquateEmpty()), []mongodoc.ApplicationOffer{offer1, offer2})

	offers, err = listApplicationOffers(context.Background(), "bob", mongodoc.ApplicationOfferReadAccess, []jujuparams.OfferFilter{{
		OwnerName: "bob@external",
		ModelName: "test-model2",
	}})
	c.Assert(err, gc.Equals, nil)
	c.Assert(offers, jemtest.CmpEquals(cmpopts.EquateEmpty()), []mongodoc.ApplicationOffer{offer3, offer4})

	offers, err = listApplicationOffers(
		context.Background(),
		"bob",
		mongodoc.ApplicationOfferReadAccess,
		[]jujuparams.OfferFilter{{
			OwnerName:           "bob@external",
			ModelName:           "test-model1",
			AllowedConsumerTags: []string{"user1"},
		}},
	)
	c.Assert(err, gc.Equals, nil)
	c.Assert(offers, gc.DeepEquals, []mongodoc.ApplicationOffer(nil))

	err = s.database.SetApplicationOfferAccess(context.Background(), "user1", offer1.OfferUUID, mongodoc.ApplicationOfferAdminAccess)
	c.Assert(err, gc.Equals, nil)

	offers, err = listApplicationOffers(
		context.Background(),
		"bob",
		mongodoc.ApplicationOfferReadAccess,
		[]jujuparams.OfferFilter{{
			OwnerName:           "bob@external",
			ModelName:           "test-model1",
			AllowedConsumerTags: []string{names.NewUserTag("user1@external").String()},
		}},
	)
	c.Assert(err, gc.Equals, nil)
	c.Assert(offers, gc.HasLen, 1)
	c.Assert(offers[0].Users, cmpUsers, []mongodoc.OfferUserDetails{{
		User:   identchecker.Everyone,
		Access: mongodoc.ApplicationOfferReadAccess,
	}, {
		User:   "alice",
		Access: mongodoc.ApplicationOfferConsumeAccess,
	}, {
		User:   "bob",
		Access: mongodoc.ApplicationOfferAdminAccess,
	}, {
		User:   "user1",
		Access: mongodoc.ApplicationOfferAdminAccess,
	}})
	offers[0].Users = offer1.Users
	c.Assert(offers, jemtest.CmpEquals(cmpopts.EquateEmpty()), []mongodoc.ApplicationOffer{offer1})

	err = s.database.SetApplicationOfferAccess(context.Background(), "user1", offer2.OfferUUID, mongodoc.ApplicationOfferAdminAccess)
	c.Assert(err, gc.Equals, nil)

	offers, err = listApplicationOffers(
		context.Background(),
		"bob",
		mongodoc.ApplicationOfferReadAccess,
		[]jujuparams.OfferFilter{{
			OwnerName:           "bob@external",
			ModelName:           "test-model1",
			AllowedConsumerTags: []string{names.NewUserTag("user1@external").String()},
			ApplicationName:     offer2.ApplicationName,
		}},
	)
	c.Assert(err, gc.Equals, nil)
	c.Assert(offers, gc.HasLen, 1)
	c.Assert(offers[0].Users, cmpUsers, []mongodoc.OfferUserDetails{{
		User:   identchecker.Everyone,
		Access: mongodoc.ApplicationOfferReadAccess,
	}, {
		User:   "alice",
		Access: mongodoc.ApplicationOfferConsumeAccess,
	}, {
		User:   "bob",
		Access: mongodoc.ApplicationOfferAdminAccess,
	}, {
		User:   "user1",
		Access: mongodoc.ApplicationOfferAdminAccess,
	}})
	offers[0].Users = offer2.Users
	c.Assert(offers, jemtest.CmpEquals(cmpopts.EquateEmpty()), []mongodoc.ApplicationOffer{offer2})
}

func (s *databaseSuite) TestApplicationOfferAccess(c *gc.C) {
	ctx := context.Background()
	err := s.database.AddApplicationOffer(ctx, &mongodoc.ApplicationOffer{
		OfferUUID:              "00000000-0000-0000-0000-000000000010",
		OwnerName:              "bob@external",
		ModelUUID:              "00000000-0000-0000-0000-000000000001",
		ModelName:              "test-model1",
		OfferName:              "test offer 1",
		ApplicationName:        "test application",
		ApplicationDescription: "test description",
		Endpoints: []mongodoc.RemoteEndpoint{{
			Name: "ep1",
		}, {
			Name: "ep2",
		}, {
			Name: "ep3",
		}},
	})
	c.Assert(err, gc.Equals, nil)

	err = s.database.SetApplicationOfferAccess(ctx, "user1", "00000000-0000-0000-0000-000000000010", mongodoc.ApplicationOfferReadAccess)
	c.Assert(err, gc.Equals, nil)

	err = s.database.SetApplicationOfferAccess(ctx, "user2", "00000000-0000-0000-0000-000000000010", mongodoc.ApplicationOfferConsumeAccess)
	c.Assert(err, gc.Equals, nil)

	err = s.database.SetApplicationOfferAccess(ctx, "user3", "00000000-0000-0000-0000-000000000010", mongodoc.ApplicationOfferAdminAccess)

	access, err := s.database.GetApplicationOfferAccess(ctx, "user1", "00000000-0000-0000-0000-000000000010")
	c.Assert(err, gc.Equals, nil)
	c.Assert(access, gc.Equals, mongodoc.ApplicationOfferReadAccess)
}

func (s *databaseSuite) TestApplicationOfferAccessMultipleTimes(c *gc.C) {
	ctx := context.Background()
	err := s.database.AddApplicationOffer(ctx, &mongodoc.ApplicationOffer{
		OfferUUID:              "00000000-0000-0000-0000-000000000010",
		OwnerName:              "bob@external",
		ModelUUID:              "00000000-0000-0000-0000-000000000001",
		ModelName:              "test-model1",
		OfferName:              "test offer 1",
		ApplicationName:        "test application",
		ApplicationDescription: "test description",
		Endpoints: []mongodoc.RemoteEndpoint{{
			Name: "ep1",
		}, {
			Name: "ep2",
		}, {
			Name: "ep3",
		}},
	})
	c.Assert(err, gc.Equals, nil)

	err = s.database.SetApplicationOfferAccess(ctx, "user1", "00000000-0000-0000-0000-000000000010", mongodoc.ApplicationOfferReadAccess)
	c.Assert(err, gc.Equals, nil)
	err = s.database.SetApplicationOfferAccess(ctx, "user1", "00000000-0000-0000-0000-000000000010", mongodoc.ApplicationOfferReadAccess)
	c.Assert(err, gc.Equals, nil)
	err = s.database.SetApplicationOfferAccess(ctx, "user1", "00000000-0000-0000-0000-000000000010", mongodoc.ApplicationOfferReadAccess)
	c.Assert(err, gc.Equals, nil)

	offer := mongodoc.ApplicationOffer{
		OfferUUID: "00000000-0000-0000-0000-000000000010",
	}
	err = s.database.GetApplicationOffer(ctx, &offer)
	c.Assert(err, gc.Equals, nil)

	c.Check(offer.Users, gc.HasLen, 1)
	c.Check(offer.Users[0], jc.DeepEquals, mongodoc.OfferUserDetails{
		User:   "user1",
		Access: mongodoc.ApplicationOfferReadAccess,
	})
}

func (s *databaseSuite) TestGetCloudRegion(c *gc.C) {
	cloudRegions := []mongodoc.CloudRegion{{
		Id:           "aws/",
		Cloud:        "aws",
		ProviderType: "ec2",
	}, {
		Id:           "aws/us-east-1",
		Cloud:        "aws",
		Region:       "us-east-1",
		ProviderType: "ec2",
	}, {
		Id:           "aws/eu-west-1",
		Cloud:        "aws",
		Region:       "eu-west-1",
		ProviderType: "ec2",
	}}

	err := s.database.UpdateCloudRegions(testContext, cloudRegions)
	c.Assert(err, gc.Equals, nil)

	cr := mongodoc.CloudRegion{
		Cloud: "aws",
	}
	err = s.database.GetCloudRegion(testContext, &cr)
	c.Assert(err, gc.Equals, nil)
	c.Check(cr, jc.DeepEquals, cloudRegions[0])

	cr = mongodoc.CloudRegion{
		Cloud:  "aws",
		Region: "eu-west-1",
	}
	err = s.database.GetCloudRegion(testContext, &cr)
	c.Assert(err, gc.Equals, nil)
	c.Check(cr, jc.DeepEquals, cloudRegions[2])

	cr = mongodoc.CloudRegion{
		ProviderType: "ec2",
	}
	err = s.database.GetCloudRegion(testContext, &cr)
	c.Assert(err, gc.Equals, nil)
	c.Check(cr, jc.DeepEquals, cloudRegions[0])

	cr = mongodoc.CloudRegion{
		ProviderType: "ec2",
		Region:       "us-east-1",
	}
	err = s.database.GetCloudRegion(testContext, &cr)
	c.Assert(err, gc.Equals, nil)
	c.Check(cr, jc.DeepEquals, cloudRegions[1])

	cr = mongodoc.CloudRegion{}
	err = s.database.GetCloudRegion(testContext, &cr)
	c.Check(err, gc.ErrorMatches, `cloudregion not found`)
	c.Check(errgo.Cause(err), gc.Equals, params.ErrNotFound)

	cr = mongodoc.CloudRegion{
		Cloud: "google",
	}
	err = s.database.GetCloudRegion(testContext, &cr)
	c.Check(err, gc.ErrorMatches, `cloudregion not found`)
	c.Check(errgo.Cause(err), gc.Equals, params.ErrNotFound)

	cr = mongodoc.CloudRegion{
		ProviderType: "gce",
	}
	err = s.database.GetCloudRegion(testContext, &cr)
	c.Check(err, gc.ErrorMatches, `cloudregion not found`)
	c.Check(errgo.Cause(err), gc.Equals, params.ErrNotFound)
}

var cmpUsers = jemtest.CmpEquals(cmpopts.SortSlices(func(a, b mongodoc.OfferUserDetails) bool {
	return a.User < b.User
}))

func (s *databaseSuite) TestModelDefaults(c *gc.C) {
	ctx := context.Background()

	defaults, err := s.database.ModelDefaults(ctx, "no-such-user", "no-such-cloud")
	c.Assert(err, jc.ErrorIsNil)
	c.Assert(defaults, gc.HasLen, 0)

	defaults = []mongodoc.CloudRegionDefaults{{
		User:   "bob",
		Cloud:  "aws",
		Region: "eu-central-1",
		Defaults: map[string]interface{}{
			"a": "config1",
			"b": 12345,
			"c": "config2",
		},
	}, {
		User:   "bob",
		Cloud:  "aws",
		Region: "us-east-1",
		Defaults: map[string]interface{}{
			"a": "config2",
			"b": 54321,
			"c": "config3",
		},
	}, {
		User:   "bob",
		Cloud:  "azure",
		Region: "us-east",
		Defaults: map[string]interface{}{
			"a": "config4",
			"b": 112358,
			"c": "config5",
		},
	}}
	for _, configuration := range defaults {
		err = s.database.SetModelDefaults(ctx, configuration)
		c.Assert(err, jc.ErrorIsNil)
	}

	azureDefaults, err := s.database.ModelDefaults(ctx, "bob", "azure")
	c.Assert(err, jc.ErrorIsNil)
	c.Assert(azureDefaults, jc.DeepEquals, []mongodoc.CloudRegionDefaults{defaults[2]})

	awsDefaults, err := s.database.ModelDefaults(ctx, "bob", "aws")
	c.Assert(err, jc.ErrorIsNil)
	sort.Slice(awsDefaults, func(i, j int) bool {
		return awsDefaults[i].Region <= awsDefaults[j].Region
	})
	c.Assert(awsDefaults, jc.DeepEquals, []mongodoc.CloudRegionDefaults{defaults[0], defaults[1]})

	update := mongodoc.CloudRegionDefaults{
		User:   "bob",
		Cloud:  "aws",
		Region: "eu-central-1",
		Defaults: map[string]interface{}{
			"a": "config7",
			"b": 24680,
			"c": "config8",
		},
	}
	err = s.database.SetModelDefaults(ctx, update)
	c.Assert(err, jc.ErrorIsNil)

	awsDefaults, err = s.database.ModelDefaults(ctx, "bob", "aws")
	c.Assert(err, jc.ErrorIsNil)
	sort.Slice(awsDefaults, func(i, j int) bool {
		return awsDefaults[i].Region <= awsDefaults[j].Region
	})
	c.Assert(awsDefaults, jc.DeepEquals, []mongodoc.CloudRegionDefaults{update, defaults[1]})

	err = s.database.UnsetModelDefaults(ctx, "bob", "aws", "eu-central-1", []string{"a", "c"})
	c.Assert(err, jc.ErrorIsNil)

	err = s.database.UnsetModelDefaults(ctx, "bob", "aws", "us-east-1", []string{"b"})
	c.Assert(err, jc.ErrorIsNil)

	err = s.database.UnsetModelDefaults(ctx, "bob", "aws", "no-such-region", []string{"b"})
	c.Assert(err, jc.ErrorIsNil)

	awsDefaults, err = s.database.ModelDefaults(ctx, "bob", "aws")
	c.Assert(err, jc.ErrorIsNil)
	sort.Slice(awsDefaults, func(i, j int) bool {
		return awsDefaults[i].Region <= awsDefaults[j].Region
	})
	c.Assert(awsDefaults, jc.DeepEquals, []mongodoc.CloudRegionDefaults{{
		User:   "bob",
		Cloud:  "aws",
		Region: "eu-central-1",
		Defaults: map[string]interface{}{
			"b": 24680,
		},
	}, {
		User:   "bob",
		Cloud:  "aws",
		Region: "us-east-1",
		Defaults: map[string]interface{}{
			"a": "config2",
			"c": "config3",
		},
	}})
=======
>>>>>>> 98739a15
}<|MERGE_RESOLUTION|>--- conflicted
+++ resolved
@@ -343,813 +343,4 @@
 		User:  params.User(user),
 		Name:  params.CredentialName(name),
 	}
-<<<<<<< HEAD
-}
-
-func mgoCredentialPath(cloud, user, name string) mongodoc.CredentialPath {
-	return mongodoc.CredentialPath{
-		Cloud: cloud,
-		EntityPath: mongodoc.EntityPath{
-			User: user,
-			Name: name,
-		},
-	}
-}
-
-func (s *databaseSuite) TestGetModelStatuses(c *gc.C) {
-	ctlPath := params.EntityPath{"bob", "x"}
-	m := mongodoc.Model{
-		Id:   "ignored",
-		Path: ctlPath,
-	}
-	err := s.database.AddModel(testContext, &m)
-	c.Assert(err, gc.Equals, nil)
-	c.Assert(m, jc.DeepEquals, mongodoc.Model{
-		Id:   "bob/x",
-		Path: ctlPath,
-	})
-
-	m1 := mongodoc.Model{Path: ctlPath}
-	err = s.database.GetModel(testContext, &m1)
-	c.Assert(err, gc.Equals, nil)
-	c.Assert(m1, jemtest.CmpEquals(cmpopts.EquateEmpty()), m)
-	s.checkDBOK(c)
-
-	st, err := s.database.GetModelStatuses(testContext)
-	c.Assert(err, gc.Equals, nil)
-	c.Assert(st, gc.DeepEquals, params.ModelStatuses{{
-		Status:     "unknown",
-		ID:         "bob/x",
-		Controller: "/",
-	}})
-}
-
-func (s *databaseSuite) TestInsertCloudRegion(c *gc.C) {
-	err := s.database.InsertCloudRegion(testContext, &mongodoc.CloudRegion{
-		Cloud: "test-cloud",
-	})
-	c.Assert(err, gc.Equals, nil)
-	err = s.database.InsertCloudRegion(testContext, &mongodoc.CloudRegion{
-		Cloud: "test-cloud",
-	})
-	c.Assert(err, gc.ErrorMatches, `.*E11000 duplicate key error .*`)
-	c.Assert(errgo.Cause(err), gc.Equals, params.ErrAlreadyExists)
-}
-
-func (s *databaseSuite) TestRemoveCloudRegion(c *gc.C) {
-	err := s.database.InsertCloudRegion(testContext, &mongodoc.CloudRegion{
-		Cloud: "test-cloud",
-	})
-	c.Assert(err, gc.Equals, nil)
-	err = s.database.RemoveCloudRegion(testContext, params.Cloud("test-cloud"), "")
-	c.Assert(err, gc.Equals, nil)
-	err = s.database.InsertCloudRegion(testContext, &mongodoc.CloudRegion{
-		Cloud: "test-cloud",
-	})
-	c.Assert(err, gc.Equals, nil)
-}
-
-func (s *databaseSuite) TestSetModelCredentialNotFound(c *gc.C) {
-	err := s.database.SetModelCredential(
-		testContext,
-		params.EntityPath{
-			User: "bob",
-			Name: "foo",
-		},
-		mongodoc.CredentialPath{
-			Cloud: "x",
-			EntityPath: mongodoc.EntityPath{
-				User: "y",
-				Name: "z",
-			},
-		})
-	c.Assert(errgo.Cause(err), gc.Equals, params.ErrNotFound)
-}
-
-func (s *databaseSuite) TestSetModelCredentialSuccess(c *gc.C) {
-	modelPath := params.EntityPath{"bob", "foo"}
-	err := s.database.AddModel(testContext, &mongodoc.Model{
-		Path: modelPath,
-		UUID: "fake-uuid",
-		Credential: mongodoc.CredentialPath{
-			Cloud: "cloud",
-			EntityPath: mongodoc.EntityPath{
-				User: "bob",
-				Name: "foo",
-			},
-		},
-	})
-	c.Assert(err, gc.Equals, nil)
-	err = s.database.SetModelCredential(testContext, modelPath, mongodoc.CredentialPath{
-		Cloud: "cloud",
-		EntityPath: mongodoc.EntityPath{
-			User: "bob",
-			Name: "bar",
-		},
-	})
-	c.Assert(err, gc.Equals, nil)
-
-	newDoc := mongodoc.Model{Path: modelPath}
-	err = s.database.GetModel(testContext, &newDoc)
-	c.Assert(err, gc.Equals, nil)
-	c.Assert(newDoc.Credential, gc.DeepEquals, mongodoc.CredentialPath{
-		Cloud: "cloud",
-		EntityPath: mongodoc.EntityPath{
-			User: "bob",
-			Name: "bar",
-		},
-	})
-}
-
-func (s *databaseSuite) TestGrantCloud(c *gc.C) {
-	err := s.database.InsertCloudRegion(testContext, &mongodoc.CloudRegion{
-		Cloud: "test-cloud",
-	})
-	c.Assert(err, gc.Equals, nil)
-
-	err = s.database.GrantCloud(testContext, "test-cloud", "test-user", "add-model")
-	c.Assert(err, gc.Equals, nil)
-
-	cr := mongodoc.CloudRegion{
-		Cloud: "test-cloud",
-	}
-	err = s.database.GetCloudRegion(testContext, &cr)
-	c.Assert(err, gc.Equals, nil)
-	c.Assert(cr.ACL.Read, jc.DeepEquals, []string{"test-user"})
-	c.Assert(cr.ACL.Write, jc.DeepEquals, []string{})
-	c.Assert(cr.ACL.Admin, jc.DeepEquals, []string{})
-
-	err = s.database.GrantCloud(testContext, "test-cloud", "test-user2", "admin")
-	c.Assert(err, gc.Equals, nil)
-
-	err = s.database.GetCloudRegion(testContext, &cr)
-	c.Assert(err, gc.Equals, nil)
-	c.Assert(cr.ACL.Read, jc.DeepEquals, []string{"test-user", "test-user2"})
-	c.Assert(cr.ACL.Write, jc.DeepEquals, []string{"test-user2"})
-	c.Assert(cr.ACL.Admin, jc.DeepEquals, []string{"test-user2"})
-}
-
-func (s *databaseSuite) TestGrantCloudInvalidAccess(c *gc.C) {
-	err := s.database.InsertCloudRegion(testContext, &mongodoc.CloudRegion{
-		Cloud: "test-cloud",
-	})
-	c.Assert(err, gc.Equals, nil)
-
-	err = s.database.GrantCloud(testContext, "test-cloud", "test-user", "bad-access")
-	c.Assert(err, gc.ErrorMatches, `"bad-access" cloud access not valid`)
-}
-
-func (s *databaseSuite) TestRevokeCloud(c *gc.C) {
-	err := s.database.InsertCloudRegion(testContext, &mongodoc.CloudRegion{
-		Cloud: "test-cloud",
-	})
-	c.Assert(err, gc.Equals, nil)
-
-	err = s.database.GrantCloud(testContext, "test-cloud", "test-user", "admin")
-	c.Assert(err, gc.Equals, nil)
-
-	cr := mongodoc.CloudRegion{
-		Cloud: "test-cloud",
-	}
-	err = s.database.GetCloudRegion(testContext, &cr)
-	c.Assert(err, gc.Equals, nil)
-	c.Assert(cr.ACL.Read, jc.DeepEquals, []string{"test-user"})
-	c.Assert(cr.ACL.Write, jc.DeepEquals, []string{"test-user"})
-	c.Assert(cr.ACL.Admin, jc.DeepEquals, []string{"test-user"})
-
-	err = s.database.RevokeCloud(testContext, "test-cloud", "test-user", "admin")
-	c.Assert(err, gc.Equals, nil)
-
-	err = s.database.GetCloudRegion(testContext, &cr)
-	c.Assert(err, gc.Equals, nil)
-	c.Assert(cr.ACL.Read, jc.DeepEquals, []string{"test-user"})
-	c.Assert(cr.ACL.Write, jc.DeepEquals, []string{})
-	c.Assert(cr.ACL.Admin, jc.DeepEquals, []string{})
-
-	err = s.database.RevokeCloud(testContext, "test-cloud", "test-user", "add-model")
-	c.Assert(err, gc.Equals, nil)
-
-	err = s.database.GetCloudRegion(testContext, &cr)
-	c.Assert(err, gc.Equals, nil)
-	c.Assert(cr.ACL.Read, jc.DeepEquals, []string{})
-	c.Assert(cr.ACL.Write, jc.DeepEquals, []string{})
-	c.Assert(cr.ACL.Admin, jc.DeepEquals, []string{})
-}
-
-func (s *databaseSuite) TestRevokeCloudInvalidAccess(c *gc.C) {
-	err := s.database.InsertCloudRegion(testContext, &mongodoc.CloudRegion{
-		Cloud: "test-cloud",
-	})
-	c.Assert(err, gc.Equals, nil)
-
-	err = s.database.RevokeCloud(testContext, "test-cloud", "test-user", "bad-access")
-	c.Assert(err, gc.ErrorMatches, `"bad-access" cloud access not valid`)
-}
-
-func (s *databaseSuite) TestLegacyModelCredentials(c *gc.C) {
-	ctlPath := params.EntityPath{"bob", "x"}
-	m := struct {
-		Id            string `bson:"_id"`
-		Path          params.EntityPath
-		Cloud         params.Cloud
-		CloudRegion   string `bson:",omitempty"`
-		DefaultSeries string
-		Credential    legacyCredentialPath
-	}{
-		Id:            ctlPath.String(),
-		Path:          ctlPath,
-		Cloud:         "bob-cloud",
-		CloudRegion:   "bob-region",
-		DefaultSeries: "trusty",
-		Credential: legacyCredentialPath{
-			Cloud: "bob-cloud",
-			EntityPath: params.EntityPath{
-				User: params.User("bob"),
-				Name: params.Name("test-credentials"),
-			},
-		},
-	}
-	err := s.database.Models().Insert(m)
-	c.Assert(err, gc.Equals, nil)
-
-	m1 := mongodoc.Model{Path: ctlPath}
-	err = s.database.GetModel(testContext, &m1)
-	c.Assert(err, gc.Equals, nil)
-	c.Assert(m1, jemtest.CmpEquals(cmpopts.EquateEmpty()), mongodoc.Model{
-		Id:            m.Id,
-		Path:          m.Path,
-		Cloud:         m.Cloud,
-		CloudRegion:   m.CloudRegion,
-		DefaultSeries: m.DefaultSeries,
-		Credential: mongodoc.CredentialPath{
-			Cloud: "bob-cloud",
-			EntityPath: mongodoc.EntityPath{
-				User: "bob",
-				Name: "test-credentials",
-			},
-		},
-	})
-}
-
-func (s *databaseSuite) TestApplicationOffers(c *gc.C) {
-	offer := mongodoc.ApplicationOffer{
-		OfferUUID:              "00000000-0000-0000-0000-000000000001",
-		OfferURL:               "user1@external/test-model:test-offer1",
-		OwnerName:              "user1@external",
-		ModelUUID:              "00000000-0000-0000-0000-000000000002",
-		ModelName:              "test-model",
-		OfferName:              "test-offer1",
-		ApplicationName:        "test-application",
-		ApplicationDescription: "test description",
-		Endpoints: []mongodoc.RemoteEndpoint{{
-			Name: "ep1",
-		}, {
-			Name: "ep2",
-		}, {
-			Name: "ep3",
-		}},
-	}
-
-	err := s.database.AddApplicationOffer(context.Background(), &offer)
-	c.Assert(err, gc.Equals, nil)
-
-	err = s.database.AddApplicationOffer(context.Background(), &offer)
-	c.Assert(errgo.Cause(err), gc.Equals, params.ErrAlreadyExists)
-
-	offer1 := mongodoc.ApplicationOffer{
-		OfferUUID: offer.OfferUUID,
-	}
-	err = s.database.GetApplicationOffer(context.Background(), &offer1)
-	c.Assert(err, gc.Equals, nil)
-	c.Assert(offer1, jemtest.CmpEquals(cmpopts.EquateEmpty()), offer)
-
-	offer2 := mongodoc.ApplicationOffer{
-		OfferUUID: "no-such-offer",
-	}
-	err = s.database.GetApplicationOffer(context.Background(), &offer2)
-	c.Assert(errgo.Cause(err), gc.Equals, params.ErrNotFound)
-
-	update := offer
-	update.OfferName = "another-test-offer"
-	update.ApplicationName = "another-test-application"
-	update.Endpoints = []mongodoc.RemoteEndpoint{{
-		Name: "ep4",
-	}}
-	err = s.database.UpdateApplicationOffer(context.Background(), &update)
-	c.Assert(err, gc.Equals, nil)
-
-	offer3 := mongodoc.ApplicationOffer{
-		OfferUUID: offer.OfferUUID,
-	}
-	err = s.database.GetApplicationOffer(context.Background(), &offer3)
-	c.Assert(err, gc.Equals, nil)
-	c.Assert(offer3, jemtest.CmpEquals(cmpopts.EquateEmpty()), update)
-
-	newUpdate := update
-	newUpdate.OfferUUID = "no such offer"
-	err = s.database.UpdateApplicationOffer(context.Background(), &newUpdate)
-	c.Assert(errgo.Cause(err), gc.Equals, params.ErrNotFound)
-
-	offer4 := mongodoc.ApplicationOffer{
-		OfferURL: update.OfferURL,
-	}
-	err = s.database.GetApplicationOffer(context.Background(), &offer4)
-	c.Assert(err, gc.Equals, nil)
-	c.Assert(offer4, jemtest.CmpEquals(cmpopts.EquateEmpty()), update)
-
-	offer5 := mongodoc.ApplicationOffer{
-		OfferURL: "no such offer",
-	}
-	err = s.database.GetApplicationOffer(context.Background(), &offer5)
-	c.Assert(errgo.Cause(err), gc.Equals, params.ErrNotFound)
-
-	err = s.database.RemoveApplicationOffer(context.Background(), update.OfferUUID)
-	c.Assert(err, gc.Equals, nil)
-
-	offer6 := mongodoc.ApplicationOffer{
-		OfferUUID: update.OfferUUID,
-	}
-	err = s.database.GetApplicationOffer(context.Background(), &offer6)
-	c.Assert(errgo.Cause(err), gc.Equals, params.ErrNotFound)
-
-	err = s.database.RemoveApplicationOffer(context.Background(), update.OfferUUID)
-	c.Assert(errgo.Cause(err), gc.Equals, params.ErrNotFound)
-}
-
-func (s *databaseSuite) TestIterApplicationOffers(c *gc.C) {
-	m1 := utils.MustNewUUID().String()
-	m2 := utils.MustNewUUID().String()
-	offer1 := mongodoc.ApplicationOffer{
-		OfferUUID:              "00000000-0000-0000-0000-000000000002",
-		OwnerName:              "bob@external",
-		ModelUUID:              m1,
-		ModelName:              "test-model1",
-		OfferName:              "test offer 1",
-		ApplicationName:        "test application",
-		ApplicationDescription: "test description",
-		Endpoints: []mongodoc.RemoteEndpoint{{
-			Name: "ep1",
-		}, {
-			Name: "ep2",
-		}, {
-			Name: "ep3",
-		}},
-		Users: []mongodoc.OfferUserDetails{{
-			User:   identchecker.Everyone,
-			Access: mongodoc.ApplicationOfferReadAccess,
-		}, {
-			User:   "alice",
-			Access: mongodoc.ApplicationOfferConsumeAccess,
-		}, {
-			User:   "bob",
-			Access: mongodoc.ApplicationOfferAdminAccess,
-		}},
-	}
-	offer2 := mongodoc.ApplicationOffer{
-		OfferUUID:              "00000000-0000-0000-0000-000000000003",
-		OwnerName:              "bob@external",
-		ModelUUID:              m1,
-		ModelName:              "test-model1",
-		OfferName:              "test offer 2",
-		ApplicationName:        "test application 1",
-		ApplicationDescription: "test description 1",
-		Endpoints: []mongodoc.RemoteEndpoint{{
-			Name: "ep1",
-		}, {
-			Name: "ep2",
-		}, {
-			Name: "ep3",
-		}},
-		Users: []mongodoc.OfferUserDetails{{
-			User:   identchecker.Everyone,
-			Access: mongodoc.ApplicationOfferReadAccess,
-		}, {
-			User:   "alice",
-			Access: mongodoc.ApplicationOfferConsumeAccess,
-		}, {
-			User:   "bob",
-			Access: mongodoc.ApplicationOfferAdminAccess,
-		}},
-	}
-	offer3 := mongodoc.ApplicationOffer{
-		OfferUUID:              "00000000-0000-0000-0000-000000000004",
-		OwnerName:              "bob@external",
-		ModelUUID:              m2,
-		ModelName:              "test-model2",
-		OfferName:              "test offer 1",
-		ApplicationName:        "test application 2",
-		ApplicationDescription: "test description 2",
-		Endpoints: []mongodoc.RemoteEndpoint{{
-			Name: "ep1",
-		}, {
-			Name: "ep2",
-		}, {
-			Name: "ep3",
-		}},
-		Users: []mongodoc.OfferUserDetails{{
-			User:   identchecker.Everyone,
-			Access: mongodoc.ApplicationOfferReadAccess,
-		}, {
-			User:   "alice",
-			Access: mongodoc.ApplicationOfferConsumeAccess,
-		}, {
-			User:   "bob",
-			Access: mongodoc.ApplicationOfferAdminAccess,
-		}},
-	}
-	offer4 := mongodoc.ApplicationOffer{
-		OfferUUID:              "00000000-0000-0000-0000-000000000005",
-		OwnerName:              "bob@external",
-		ModelUUID:              m2,
-		ModelName:              "test-model2",
-		OfferName:              "test offer 2",
-		ApplicationName:        "test application 3",
-		ApplicationDescription: "test description 3",
-		Endpoints: []mongodoc.RemoteEndpoint{{
-			Name: "ep1",
-		}, {
-			Name: "ep2",
-		}, {
-			Name: "ep3",
-		}},
-		Users: []mongodoc.OfferUserDetails{{
-			User:   identchecker.Everyone,
-			Access: mongodoc.ApplicationOfferReadAccess,
-		}, {
-			User:   "alice",
-			Access: mongodoc.ApplicationOfferConsumeAccess,
-		}, {
-			User:   "bob",
-			Access: mongodoc.ApplicationOfferAdminAccess,
-		}},
-	}
-	for _, offer := range []mongodoc.ApplicationOffer{offer1, offer2, offer3, offer4} {
-		err := s.database.AddApplicationOffer(context.Background(), &offer)
-		c.Assert(err, gc.Equals, nil)
-	}
-
-	listApplicationOffers := func(
-		ctx context.Context,
-		user params.User,
-		access mongodoc.ApplicationOfferAccessPermission,
-		filters []jujuparams.OfferFilter,
-	) ([]mongodoc.ApplicationOffer, error) {
-		it := s.database.IterApplicationOffers(ctx, user, access, filters)
-		defer it.Close()
-		var offers []mongodoc.ApplicationOffer
-		var doc mongodoc.ApplicationOffer
-		for it.Next(&doc) {
-			offers = append(offers, doc)
-		}
-		return offers, errgo.Mask(it.Err())
-	}
-
-	offers, err := listApplicationOffers(context.Background(), "bob", mongodoc.ApplicationOfferReadAccess, []jujuparams.OfferFilter{{
-		OwnerName: "no such user",
-		ModelName: "no such model",
-	}})
-	c.Assert(err, gc.Equals, nil)
-	c.Assert(offers, gc.HasLen, 0)
-
-	offers, err = listApplicationOffers(context.Background(), "bob", mongodoc.ApplicationOfferReadAccess, []jujuparams.OfferFilter{{
-		OwnerName: "bob@external",
-		ModelName: "test-model1",
-	}})
-	c.Assert(err, gc.Equals, nil)
-	c.Assert(offers, jemtest.CmpEquals(cmpopts.EquateEmpty()), []mongodoc.ApplicationOffer{offer1, offer2})
-
-	offers, err = listApplicationOffers(context.Background(), "bob", mongodoc.ApplicationOfferReadAccess, []jujuparams.OfferFilter{{
-		OwnerName: "bob@external",
-		ModelName: "test-model2",
-	}})
-	c.Assert(err, gc.Equals, nil)
-	c.Assert(offers, jemtest.CmpEquals(cmpopts.EquateEmpty()), []mongodoc.ApplicationOffer{offer3, offer4})
-
-	offers, err = listApplicationOffers(
-		context.Background(),
-		"bob",
-		mongodoc.ApplicationOfferReadAccess,
-		[]jujuparams.OfferFilter{{
-			OwnerName:           "bob@external",
-			ModelName:           "test-model1",
-			AllowedConsumerTags: []string{"user1"},
-		}},
-	)
-	c.Assert(err, gc.Equals, nil)
-	c.Assert(offers, gc.DeepEquals, []mongodoc.ApplicationOffer(nil))
-
-	err = s.database.SetApplicationOfferAccess(context.Background(), "user1", offer1.OfferUUID, mongodoc.ApplicationOfferAdminAccess)
-	c.Assert(err, gc.Equals, nil)
-
-	offers, err = listApplicationOffers(
-		context.Background(),
-		"bob",
-		mongodoc.ApplicationOfferReadAccess,
-		[]jujuparams.OfferFilter{{
-			OwnerName:           "bob@external",
-			ModelName:           "test-model1",
-			AllowedConsumerTags: []string{names.NewUserTag("user1@external").String()},
-		}},
-	)
-	c.Assert(err, gc.Equals, nil)
-	c.Assert(offers, gc.HasLen, 1)
-	c.Assert(offers[0].Users, cmpUsers, []mongodoc.OfferUserDetails{{
-		User:   identchecker.Everyone,
-		Access: mongodoc.ApplicationOfferReadAccess,
-	}, {
-		User:   "alice",
-		Access: mongodoc.ApplicationOfferConsumeAccess,
-	}, {
-		User:   "bob",
-		Access: mongodoc.ApplicationOfferAdminAccess,
-	}, {
-		User:   "user1",
-		Access: mongodoc.ApplicationOfferAdminAccess,
-	}})
-	offers[0].Users = offer1.Users
-	c.Assert(offers, jemtest.CmpEquals(cmpopts.EquateEmpty()), []mongodoc.ApplicationOffer{offer1})
-
-	err = s.database.SetApplicationOfferAccess(context.Background(), "user1", offer2.OfferUUID, mongodoc.ApplicationOfferAdminAccess)
-	c.Assert(err, gc.Equals, nil)
-
-	offers, err = listApplicationOffers(
-		context.Background(),
-		"bob",
-		mongodoc.ApplicationOfferReadAccess,
-		[]jujuparams.OfferFilter{{
-			OwnerName:           "bob@external",
-			ModelName:           "test-model1",
-			AllowedConsumerTags: []string{names.NewUserTag("user1@external").String()},
-			ApplicationName:     offer2.ApplicationName,
-		}},
-	)
-	c.Assert(err, gc.Equals, nil)
-	c.Assert(offers, gc.HasLen, 1)
-	c.Assert(offers[0].Users, cmpUsers, []mongodoc.OfferUserDetails{{
-		User:   identchecker.Everyone,
-		Access: mongodoc.ApplicationOfferReadAccess,
-	}, {
-		User:   "alice",
-		Access: mongodoc.ApplicationOfferConsumeAccess,
-	}, {
-		User:   "bob",
-		Access: mongodoc.ApplicationOfferAdminAccess,
-	}, {
-		User:   "user1",
-		Access: mongodoc.ApplicationOfferAdminAccess,
-	}})
-	offers[0].Users = offer2.Users
-	c.Assert(offers, jemtest.CmpEquals(cmpopts.EquateEmpty()), []mongodoc.ApplicationOffer{offer2})
-}
-
-func (s *databaseSuite) TestApplicationOfferAccess(c *gc.C) {
-	ctx := context.Background()
-	err := s.database.AddApplicationOffer(ctx, &mongodoc.ApplicationOffer{
-		OfferUUID:              "00000000-0000-0000-0000-000000000010",
-		OwnerName:              "bob@external",
-		ModelUUID:              "00000000-0000-0000-0000-000000000001",
-		ModelName:              "test-model1",
-		OfferName:              "test offer 1",
-		ApplicationName:        "test application",
-		ApplicationDescription: "test description",
-		Endpoints: []mongodoc.RemoteEndpoint{{
-			Name: "ep1",
-		}, {
-			Name: "ep2",
-		}, {
-			Name: "ep3",
-		}},
-	})
-	c.Assert(err, gc.Equals, nil)
-
-	err = s.database.SetApplicationOfferAccess(ctx, "user1", "00000000-0000-0000-0000-000000000010", mongodoc.ApplicationOfferReadAccess)
-	c.Assert(err, gc.Equals, nil)
-
-	err = s.database.SetApplicationOfferAccess(ctx, "user2", "00000000-0000-0000-0000-000000000010", mongodoc.ApplicationOfferConsumeAccess)
-	c.Assert(err, gc.Equals, nil)
-
-	err = s.database.SetApplicationOfferAccess(ctx, "user3", "00000000-0000-0000-0000-000000000010", mongodoc.ApplicationOfferAdminAccess)
-
-	access, err := s.database.GetApplicationOfferAccess(ctx, "user1", "00000000-0000-0000-0000-000000000010")
-	c.Assert(err, gc.Equals, nil)
-	c.Assert(access, gc.Equals, mongodoc.ApplicationOfferReadAccess)
-}
-
-func (s *databaseSuite) TestApplicationOfferAccessMultipleTimes(c *gc.C) {
-	ctx := context.Background()
-	err := s.database.AddApplicationOffer(ctx, &mongodoc.ApplicationOffer{
-		OfferUUID:              "00000000-0000-0000-0000-000000000010",
-		OwnerName:              "bob@external",
-		ModelUUID:              "00000000-0000-0000-0000-000000000001",
-		ModelName:              "test-model1",
-		OfferName:              "test offer 1",
-		ApplicationName:        "test application",
-		ApplicationDescription: "test description",
-		Endpoints: []mongodoc.RemoteEndpoint{{
-			Name: "ep1",
-		}, {
-			Name: "ep2",
-		}, {
-			Name: "ep3",
-		}},
-	})
-	c.Assert(err, gc.Equals, nil)
-
-	err = s.database.SetApplicationOfferAccess(ctx, "user1", "00000000-0000-0000-0000-000000000010", mongodoc.ApplicationOfferReadAccess)
-	c.Assert(err, gc.Equals, nil)
-	err = s.database.SetApplicationOfferAccess(ctx, "user1", "00000000-0000-0000-0000-000000000010", mongodoc.ApplicationOfferReadAccess)
-	c.Assert(err, gc.Equals, nil)
-	err = s.database.SetApplicationOfferAccess(ctx, "user1", "00000000-0000-0000-0000-000000000010", mongodoc.ApplicationOfferReadAccess)
-	c.Assert(err, gc.Equals, nil)
-
-	offer := mongodoc.ApplicationOffer{
-		OfferUUID: "00000000-0000-0000-0000-000000000010",
-	}
-	err = s.database.GetApplicationOffer(ctx, &offer)
-	c.Assert(err, gc.Equals, nil)
-
-	c.Check(offer.Users, gc.HasLen, 1)
-	c.Check(offer.Users[0], jc.DeepEquals, mongodoc.OfferUserDetails{
-		User:   "user1",
-		Access: mongodoc.ApplicationOfferReadAccess,
-	})
-}
-
-func (s *databaseSuite) TestGetCloudRegion(c *gc.C) {
-	cloudRegions := []mongodoc.CloudRegion{{
-		Id:           "aws/",
-		Cloud:        "aws",
-		ProviderType: "ec2",
-	}, {
-		Id:           "aws/us-east-1",
-		Cloud:        "aws",
-		Region:       "us-east-1",
-		ProviderType: "ec2",
-	}, {
-		Id:           "aws/eu-west-1",
-		Cloud:        "aws",
-		Region:       "eu-west-1",
-		ProviderType: "ec2",
-	}}
-
-	err := s.database.UpdateCloudRegions(testContext, cloudRegions)
-	c.Assert(err, gc.Equals, nil)
-
-	cr := mongodoc.CloudRegion{
-		Cloud: "aws",
-	}
-	err = s.database.GetCloudRegion(testContext, &cr)
-	c.Assert(err, gc.Equals, nil)
-	c.Check(cr, jc.DeepEquals, cloudRegions[0])
-
-	cr = mongodoc.CloudRegion{
-		Cloud:  "aws",
-		Region: "eu-west-1",
-	}
-	err = s.database.GetCloudRegion(testContext, &cr)
-	c.Assert(err, gc.Equals, nil)
-	c.Check(cr, jc.DeepEquals, cloudRegions[2])
-
-	cr = mongodoc.CloudRegion{
-		ProviderType: "ec2",
-	}
-	err = s.database.GetCloudRegion(testContext, &cr)
-	c.Assert(err, gc.Equals, nil)
-	c.Check(cr, jc.DeepEquals, cloudRegions[0])
-
-	cr = mongodoc.CloudRegion{
-		ProviderType: "ec2",
-		Region:       "us-east-1",
-	}
-	err = s.database.GetCloudRegion(testContext, &cr)
-	c.Assert(err, gc.Equals, nil)
-	c.Check(cr, jc.DeepEquals, cloudRegions[1])
-
-	cr = mongodoc.CloudRegion{}
-	err = s.database.GetCloudRegion(testContext, &cr)
-	c.Check(err, gc.ErrorMatches, `cloudregion not found`)
-	c.Check(errgo.Cause(err), gc.Equals, params.ErrNotFound)
-
-	cr = mongodoc.CloudRegion{
-		Cloud: "google",
-	}
-	err = s.database.GetCloudRegion(testContext, &cr)
-	c.Check(err, gc.ErrorMatches, `cloudregion not found`)
-	c.Check(errgo.Cause(err), gc.Equals, params.ErrNotFound)
-
-	cr = mongodoc.CloudRegion{
-		ProviderType: "gce",
-	}
-	err = s.database.GetCloudRegion(testContext, &cr)
-	c.Check(err, gc.ErrorMatches, `cloudregion not found`)
-	c.Check(errgo.Cause(err), gc.Equals, params.ErrNotFound)
-}
-
-var cmpUsers = jemtest.CmpEquals(cmpopts.SortSlices(func(a, b mongodoc.OfferUserDetails) bool {
-	return a.User < b.User
-}))
-
-func (s *databaseSuite) TestModelDefaults(c *gc.C) {
-	ctx := context.Background()
-
-	defaults, err := s.database.ModelDefaults(ctx, "no-such-user", "no-such-cloud")
-	c.Assert(err, jc.ErrorIsNil)
-	c.Assert(defaults, gc.HasLen, 0)
-
-	defaults = []mongodoc.CloudRegionDefaults{{
-		User:   "bob",
-		Cloud:  "aws",
-		Region: "eu-central-1",
-		Defaults: map[string]interface{}{
-			"a": "config1",
-			"b": 12345,
-			"c": "config2",
-		},
-	}, {
-		User:   "bob",
-		Cloud:  "aws",
-		Region: "us-east-1",
-		Defaults: map[string]interface{}{
-			"a": "config2",
-			"b": 54321,
-			"c": "config3",
-		},
-	}, {
-		User:   "bob",
-		Cloud:  "azure",
-		Region: "us-east",
-		Defaults: map[string]interface{}{
-			"a": "config4",
-			"b": 112358,
-			"c": "config5",
-		},
-	}}
-	for _, configuration := range defaults {
-		err = s.database.SetModelDefaults(ctx, configuration)
-		c.Assert(err, jc.ErrorIsNil)
-	}
-
-	azureDefaults, err := s.database.ModelDefaults(ctx, "bob", "azure")
-	c.Assert(err, jc.ErrorIsNil)
-	c.Assert(azureDefaults, jc.DeepEquals, []mongodoc.CloudRegionDefaults{defaults[2]})
-
-	awsDefaults, err := s.database.ModelDefaults(ctx, "bob", "aws")
-	c.Assert(err, jc.ErrorIsNil)
-	sort.Slice(awsDefaults, func(i, j int) bool {
-		return awsDefaults[i].Region <= awsDefaults[j].Region
-	})
-	c.Assert(awsDefaults, jc.DeepEquals, []mongodoc.CloudRegionDefaults{defaults[0], defaults[1]})
-
-	update := mongodoc.CloudRegionDefaults{
-		User:   "bob",
-		Cloud:  "aws",
-		Region: "eu-central-1",
-		Defaults: map[string]interface{}{
-			"a": "config7",
-			"b": 24680,
-			"c": "config8",
-		},
-	}
-	err = s.database.SetModelDefaults(ctx, update)
-	c.Assert(err, jc.ErrorIsNil)
-
-	awsDefaults, err = s.database.ModelDefaults(ctx, "bob", "aws")
-	c.Assert(err, jc.ErrorIsNil)
-	sort.Slice(awsDefaults, func(i, j int) bool {
-		return awsDefaults[i].Region <= awsDefaults[j].Region
-	})
-	c.Assert(awsDefaults, jc.DeepEquals, []mongodoc.CloudRegionDefaults{update, defaults[1]})
-
-	err = s.database.UnsetModelDefaults(ctx, "bob", "aws", "eu-central-1", []string{"a", "c"})
-	c.Assert(err, jc.ErrorIsNil)
-
-	err = s.database.UnsetModelDefaults(ctx, "bob", "aws", "us-east-1", []string{"b"})
-	c.Assert(err, jc.ErrorIsNil)
-
-	err = s.database.UnsetModelDefaults(ctx, "bob", "aws", "no-such-region", []string{"b"})
-	c.Assert(err, jc.ErrorIsNil)
-
-	awsDefaults, err = s.database.ModelDefaults(ctx, "bob", "aws")
-	c.Assert(err, jc.ErrorIsNil)
-	sort.Slice(awsDefaults, func(i, j int) bool {
-		return awsDefaults[i].Region <= awsDefaults[j].Region
-	})
-	c.Assert(awsDefaults, jc.DeepEquals, []mongodoc.CloudRegionDefaults{{
-		User:   "bob",
-		Cloud:  "aws",
-		Region: "eu-central-1",
-		Defaults: map[string]interface{}{
-			"b": 24680,
-		},
-	}, {
-		User:   "bob",
-		Cloud:  "aws",
-		Region: "us-east-1",
-		Defaults: map[string]interface{}{
-			"a": "config2",
-			"c": "config3",
-		},
-	}})
-=======
->>>>>>> 98739a15
 }