// Copyright 2020 Canonical Ltd.

package jem

import (
	"context"
	"fmt"
	"sort"
	"time"

	jujuparams "github.com/juju/juju/apiserver/params"
<<<<<<< HEAD
	"github.com/juju/names/v4"
=======
	"github.com/juju/juju/core/life"
	"github.com/juju/juju/core/status"
	"github.com/juju/juju/environs/config"
	"github.com/juju/names/v4"
	"github.com/juju/version"
>>>>>>> ab45d66b
	"go.uber.org/zap"
	"gopkg.in/errgo.v1"
	"gopkg.in/macaroon-bakery.v2/bakery/identchecker"
	"gopkg.in/mgo.v2/bson"

	"github.com/CanonicalLtd/jimm/internal/apiconn"
	"github.com/CanonicalLtd/jimm/internal/auth"
	"github.com/CanonicalLtd/jimm/internal/conv"
	"github.com/CanonicalLtd/jimm/internal/mongodoc"
	"github.com/CanonicalLtd/jimm/internal/zapctx"
	"github.com/CanonicalLtd/jimm/internal/zaputil"
	"github.com/CanonicalLtd/jimm/params"
)

// ValidateModelUpgrade validates if a model is allowed to perform an upgrade.
func (j *JEM) ValidateModelUpgrade(ctx context.Context, id identchecker.ACLIdentity, modelUUID string, force bool) error {
	model := mongodoc.Model{UUID: modelUUID}
	if err := j.GetModel(ctx, id, jujuparams.ModelAdminAccess, &model); err != nil {
		return errgo.Mask(err, errgo.Is(params.ErrNotFound), errgo.Is(params.ErrUnauthorized))
	}

	conn, err := j.OpenAPI(ctx, model.Controller)
	if err != nil {
		return errgo.Notef(err, "cannot connect to controller")
	}
	defer conn.Close()

	return errgo.Mask(conn.ValidateModelUpgrade(ctx, names.NewModelTag(model.UUID), force), apiconn.IsAPIError)
}

// DestroyModel destroys the specified model. The model will have its
// Life set to dying, but won't be removed until it is removed from the
// controller.
func (j *JEM) DestroyModel(ctx context.Context, id identchecker.ACLIdentity, model *mongodoc.Model, destroyStorage *bool, force *bool, maxWait *time.Duration) error {
	if err := j.GetModel(ctx, id, jujuparams.ModelAdminAccess, model); err != nil {
		return errgo.Mask(err, errgo.Is(params.ErrNotFound), errgo.Is(params.ErrUnauthorized))
	}
	conn, err := j.OpenAPI(ctx, model.Controller)
	if err != nil {
		return errgo.Mask(err)
	}
	if err := conn.DestroyModel(ctx, model.UUID, destroyStorage, force, maxWait); err != nil {
		return errgo.Mask(err, apiconn.IsAPIError)
	}
	if err := j.DB.SetModelLife(ctx, model.Controller, model.UUID, "dying"); err != nil {
		// If this update fails then don't worry as the watcher
		// will detect the state change and update as appropriate.
		zapctx.Warn(ctx, "error updating model life", zap.Error(err), zap.String("model", model.UUID))
	}
	j.DB.AppendAudit(ctx, id, &params.AuditModelDestroyed{
		ID:   model.Id,
		UUID: model.UUID,
	})
	return nil
}

<<<<<<< HEAD
// SetModelDefaults writes new default model setting values for the specified cloud/region.
func (j *JEM) SetModelDefaults(ctx context.Context, id identchecker.ACLIdentity, cloud, region string, configs map[string]interface{}) error {
	return errgo.Mask(j.DB.SetModelDefaults(ctx, mongodoc.CloudRegionDefaults{
		User:     id.Id(),
		Cloud:    cloud,
		Region:   region,
		Defaults: configs,
	}))
}

// UnsetModelDefaults resets  default model setting values for the specified cloud/region.
func (j *JEM) UnsetModelDefaults(ctx context.Context, id identchecker.ACLIdentity, cloud, region string, keys []string) error {
	return errgo.Mask(j.DB.UnsetModelDefaults(
		ctx,
		id.Id(),
		cloud,
		region,
		keys,
	))
}

// ModelDefaultsForCloud returns the default config values for the specified cloud.
func (j *JEM) ModelDefaultsForCloud(ctx context.Context, id identchecker.ACLIdentity, cloud params.Cloud) (jujuparams.ModelDefaultsResult, error) {
	result := jujuparams.ModelDefaultsResult{
		Config: make(map[string]jujuparams.ModelDefaults),
	}

	values, err := j.DB.ModelDefaults(ctx, id.Id(), string(cloud))
	if err != nil {
		return result, errgo.Mask(err)
	}
	for _, configPerRegion := range values {
		for attr, value := range configPerRegion.Defaults {
			modelDefaults := result.Config[attr]
			modelDefaults.Regions = append(modelDefaults.Regions, jujuparams.RegionDefaults{
				RegionName: configPerRegion.Region,
				Value:      value,
			})
			result.Config[attr] = modelDefaults
		}
	}

	return result, nil
=======
// CreateModelParams specifies the parameters needed to create a new
// model using CreateModel.
type CreateModelParams struct {
	// Path contains the path of the new model.
	Path params.EntityPath

	// ControllerPath contains the path of the owning
	// controller.
	ControllerPath params.EntityPath

	// Credential contains the name of the credential to use to
	// create the model.
	Credential params.CredentialPath

	// Cloud contains the name of the cloud in which the
	// model will be created.
	Cloud params.Cloud

	// Region contains the name of the region in which the model will
	// be created. This may be empty if the cloud does not support
	// regions.
	Region string

	// Attributes contains the attributes to assign to the new model.
	Attributes map[string]interface{}
}

// CreateModel creates a new model as specified by p.
func (j *JEM) CreateModel(ctx context.Context, id identchecker.ACLIdentity, p CreateModelParams, info *jujuparams.ModelInfo) (err error) {
	// Only the owner can create a new model in their namespace.
	if err := auth.CheckIsUser(ctx, id, p.Path.User); err != nil {
		return errgo.Mask(err, errgo.Is(params.ErrUnauthorized))
	}

	var usageSenderCredentials []byte
	if j.usageSenderAuthorizationClient != nil {
		usageSenderCredentials, err = j.usageSenderAuthorizationClient.GetCredentials(
			ctx,
			string(p.Path.User))
		if err != nil {
			zapctx.Warn(ctx, "failed to obtain credentials for model", zaputil.Error(err), zap.String("user", string(p.Path.User)))
		}
	}

	cred, err := j.selectCredential(ctx, id, p.Credential, p.Path.User, p.Cloud)
	if err != nil {
		return errgo.Mask(err, errgo.Is(params.ErrNotFound), errgo.Is(params.ErrAmbiguousChoice))
	}

	controllers, err := j.possibleControllers(
		ctx,
		id,
		p.ControllerPath,
		&mongodoc.CloudRegion{
			Cloud:  p.Cloud,
			Region: p.Region,
		},
	)
	if err != nil {
		return errgo.Mask(err, errgo.Is(params.ErrNotFound), errgo.Is(params.ErrUnauthorized))
	}

	var credPath mongodoc.CredentialPath
	if cred != nil {
		credPath = cred.Path
	}
	// Create the model record in the database before actually
	// creating the model on the controller. It will have an invalid
	// UUID because it doesn't exist but that's better than creating
	// a model that we can't add locally because the name
	// already exists.
	modelDoc := &mongodoc.Model{
		Path:                   p.Path,
		CreationTime:           wallClock.Now(),
		Creator:                id.Id(),
		UsageSenderCredentials: usageSenderCredentials,
		Credential:             credPath,
		// Use a temporary UUID so that we can create two at the
		// same time, because the uuid field must always be
		// unique.
		UUID: fmt.Sprintf("creating-%x", j.pool.uuidGenerator.Next()),
	}

	if err := j.DB.AddModel(ctx, modelDoc); err != nil {
		return errgo.Mask(err, errgo.Is(params.ErrAlreadyExists))
	}

	defer func() {
		if err == nil {
			return
		}

		// We're returning an error, so remove the model from the
		// database. Note that this might leave the model around
		// in the controller, but this should be rare and we can
		// deal with it at model creation time later (see TODO below).
		if err := j.DB.DeleteModel(ctx, modelDoc.Path); err != nil {
			zapctx.Error(ctx, "cannot remove model from database after error; leaked model", zaputil.Error(err))
		}
	}()

	if info == nil {
		info = new(jujuparams.ModelInfo)
	}
	cmp := createModelParams{
		CreateModelParams: p,
		cred:              cred,
	}
	var ctlPath params.EntityPath
	for _, controller := range controllers {
		ctx = zapctx.WithFields(ctx, zap.Stringer("controller", controller))

		cmp.controller, err = j.DB.Controller(ctx, controller)
		if err != nil {
			zapctx.Error(ctx, "cannot get controller", zap.Error(err))
			continue
		}
		if cmp.controller.Deprecated {
			zapctx.Warn(ctx, "controller deprecated")
			continue
		}
		if !cmp.controller.Public {
			if err := auth.CheckCanRead(ctx, id, cmp.controller); err != nil {
				zapctx.Warn(ctx, "not authorized for controller")
				continue
			}
		}
		err := j.createModel(ctx, cmp, info)
		if err == nil {
			ctlPath = controller
			break
		}
		if errgo.Cause(err) == errInvalidModelParams {
			return errgo.Notef(err, "cannot create model")
		}
		zapctx.Error(ctx, "cannot create model on controller", zaputil.Error(err))
	}

	if ctlPath.Name == "" {
		return errgo.New("cannot find suitable controller")
	}

	// Now set the UUID to that of the actually created model,
	// and update other attributes from the response too.
	// Use Apply so that we can return a result that's consistent
	// with Database.Model.
	var since time.Time
	if info.Status.Since != nil {
		since = *info.Status.Since
	}
	cfg := make(map[string]interface{}, len(p.Attributes)+1)
	for k, v := range p.Attributes {
		cfg[k] = v
	}
	if info.AgentVersion != nil {
		cfg[config.AgentVersionKey] = info.AgentVersion.String()
	}
	ct, err := names.ParseCloudTag(info.CloudTag)
	if err != nil {
		zapctx.Error(ctx, "bad data returned from controller", zap.Error(err))
	}
	update := bson.D{{"$set", bson.D{
		{"uuid", info.UUID},
		{"controller", ctlPath},
		{"cloud", ct.Id()},
		{"cloudregion", info.CloudRegion},
		{"defaultseries", info.DefaultSeries},
		{"info", mongodoc.ModelInfo{
			Life:   string(info.Life),
			Config: cfg,
			Status: mongodoc.ModelStatus{
				Status:  string(info.Status.Status),
				Message: info.Status.Info,
				Data:    info.Status.Data,
				Since:   since,
			},
		}},
		{"type", info.Type},
		{"providertype", info.ProviderType},
	}}}
	if err := j.DB.UpdateModel(ctx, modelDoc, update, true); err != nil {
		return errgo.Notef(err, "cannot update model %s in database", modelDoc.UUID)
	}
	j.DB.AppendAudit(ctx, id, &params.AuditModelCreated{
		ID:             modelDoc.Id,
		UUID:           modelDoc.UUID,
		Owner:          string(modelDoc.Owner()),
		Creator:        modelDoc.Creator,
		ControllerPath: ctlPath.String(),
		Cloud:          string(modelDoc.Cloud),
		Region:         modelDoc.CloudRegion,
	})
	return nil
}

const errInvalidModelParams params.ErrorCode = "invalid CreateModel request"

// A createModelParams value is an internal version of CreateModelParams
// containing additional values.
type createModelParams struct {
	CreateModelParams

	controller *mongodoc.Controller
	cred       *mongodoc.Credential
}

func (j *JEM) createModel(ctx context.Context, p createModelParams, info *jujuparams.ModelInfo) error {
	conn, err := j.OpenAPIFromDoc(ctx, p.controller)
	if err != nil {
		return errgo.Notef(err, "cannot connect to controller")
	}
	defer conn.Close()

	var cloudCredentialTag string
	if p.cred != nil {
		if _, err := j.updateControllerCredential(ctx, conn, p.controller.Path, p.cred); err != nil {
			return errgo.WithCausef(err, errInvalidModelParams, "cannot add credential")
		}
		if err := j.DB.CredentialAddController(ctx, p.cred.Path, p.controller.Path); err != nil {
			return errgo.WithCausef(err, errInvalidModelParams, "cannot add credential")
		}
		cloudCredentialTag = conv.ToCloudCredentialTag(p.cred.Path.ToParams()).String()
	}

	args := jujuparams.ModelCreateArgs{
		Name:               string(p.Path.Name),
		OwnerTag:           conv.ToUserTag(p.Path.User).String(),
		Config:             p.Attributes,
		CloudRegion:        p.Region,
		CloudCredentialTag: cloudCredentialTag,
	}
	if p.Cloud != "" {
		args.CloudTag = conv.ToCloudTag(p.Cloud).String()
	}

	if err := conn.CreateModel(ctx, &args, info); err != nil {
		switch jujuparams.ErrCode(err) {
		case jujuparams.CodeAlreadyExists:
			// The model already exists in the controller but it didn't
			// exist in the database. This probably means that it's
			// been abortively created previously, but left around because
			// of connection failure.
			// TODO initiate cleanup of the model, first checking that
			// it's empty, but return an error to the user because
			// the operation to delete a model isn't synchronous even
			// for empty models. We could also have a worker that deletes
			// empty models that don't appear in the database.
			return errgo.WithCausef(err, errInvalidModelParams, "model name in use")
		case jujuparams.CodeUpgradeInProgress:
			return errgo.Notef(err, "upgrade in progress")
		default:
			// The model couldn't be created because of an
			// error in the request, don't try another
			// controller.
			return errgo.WithCausef(err, errInvalidModelParams, "")
		}
	}
	// TODO should we try to delete the model from the controller
	// on error here?

	// Grant JIMM admin access to the model. Note that if this fails,
	// the local database entry will be deleted but the model
	// will remain on the controller and will trigger the "already exists
	// in the backend controller" message above when the user
	// attempts to create a model with the same name again.
	if err := conn.GrantJIMMModelAdmin(ctx, info.UUID); err != nil {
		// TODO (mhilton) ensure that this is flagged in some admin interface somewhere.
		zapctx.Error(ctx, "leaked model", zap.Stringer("model", p.Path), zaputil.Error(err), zap.String("model-uuid", info.UUID))
		return errgo.Notef(err, "cannot grant model access")
	}

	return nil
}

// selectCredential chooses a credential appropriate for the given user that can
// be used when starting a model in the given cloud.
//
// If there's more than one such credential, it returns a params.ErrAmbiguousChoice error.
//
// If there are no credentials found, a zero credential path is returned.
func (j *JEM) selectCredential(ctx context.Context, id identchecker.ACLIdentity, path params.CredentialPath, user params.User, cloud params.Cloud) (*mongodoc.Credential, error) {
	p := mongodoc.CredentialPathFromParams(path)
	query := bson.D{{"path", p}}
	if p.IsZero() {
		query = bson.D{
			{"path.entitypath.user", user},
			{"path.cloud", cloud},
			{"revoked", false},
		}
	}
	var creds []mongodoc.Credential
	iter := j.DB.NewCanReadIter(id, j.DB.Credentials().Find(query).Iter())
	var cred mongodoc.Credential
	for iter.Next(ctx, &cred) {
		creds = append(creds, cred)
	}
	if err := iter.Err(ctx); err != nil {
		return nil, errgo.Notef(err, "cannot query credentials")
	}
	switch len(creds) {
	case 0:
		var err error
		if !p.IsZero() {
			err = errgo.WithCausef(nil, params.ErrNotFound, "credential %q not found", path)
		}
		return nil, err
	case 1:
		cred := &creds[0]
		if cred.Revoked {
			// The credential (which must have been specifically selected by
			// path, because if the path wasn't set, we will never select
			// a revoked credential) has been revoked - we can't use it.
			return nil, errgo.Newf("credential %v has been revoked", creds[0].Path)
		}
		return cred, nil
	default:
		return nil, errgo.WithCausef(nil, params.ErrAmbiguousChoice, "more than one possible credential to use")
	}
}

// GetModelInfo completes the given ModelInfo, which must have a non-zero
// UUID. If the queryController parameter is true then ModelInfo will be
// retrieved from the controller, otherwise only information available from
// the  local database will be returned. If the model cannot be found then
// an  error with a cause of params.ErrNotFound will be returned, if the
// given user does not have read access to the model then an error with a
// cause of params.ErrUnauthorized will be returned.
func (j *JEM) GetModelInfo(ctx context.Context, id identchecker.ACLIdentity, info *jujuparams.ModelInfo, queryController bool) error {
	if info == nil {
		return errgo.WithCausef(nil, params.ErrNotFound, "")
	}
	m := mongodoc.Model{
		UUID: info.UUID,
	}
	if err := j.GetModel(ctx, id, jujuparams.ModelReadAccess, &m); err != nil {
		return errgo.Mask(err, errgo.Is(params.ErrNotFound), errgo.Is(params.ErrUnauthorized))
	}

	ctl, err := j.DB.Controller(ctx, m.Controller)
	if err != nil {
		return errgo.Mask(err)
	}

	if queryController {
		ctx := zapctx.WithFields(ctx, zap.Stringer("controller", m.Controller))
		conn, err := j.OpenAPIFromDoc(ctx, ctl)
		if err == nil {
			err = conn.ModelInfo(ctx, info)
			if jujuparams.IsCodeUnauthorized(err) && m.Life() == "dying" {
				zapctx.Info(ctx, "could not get ModelInfo for dying model, marking dead", zap.Error(err))
				// The model was dying and now cannot be accessed, assume it is now dead.
				if err := j.DB.DeleteModelWithUUID(ctx, m.Controller, m.UUID); err != nil {
					// If this update fails then don't worry as the watcher
					// will detect the state change and update as appropriate.
					zapctx.Warn(ctx, "error deleting model", zap.Error(err))
				}
				// return the error with the an appropriate cause.
				return errgo.Mask(err, apiconn.IsAPIError)
			}
		}
		if err != nil {
			zapctx.Error(ctx, "cannot get model info from controller", zap.Error(err))
		}
	}

	if info.Name == "" {
		// We couldn't populate the ModelInfo from the controller, so use
		// the local database.
		info.Name = string(m.Path.Name)
		info.Type = m.Type
		info.ControllerUUID = ctl.UUID
		info.IsController = false
		info.ProviderType = m.ProviderType
		if info.ProviderType == "" {
			info.ProviderType, err = j.DB.ProviderType(ctx, m.Cloud)
			if err != nil {
				zapctx.Error(ctx, "cannot get provider type", zap.Error(err))
			}
		}
		info.DefaultSeries = m.DefaultSeries
		info.CloudTag = conv.ToCloudTag(m.Cloud).String()
		info.CloudRegion = m.CloudRegion
		info.CloudCredentialTag = conv.ToCloudCredentialTag(m.Credential.ToParams()).String()
		info.CloudCredentialValidity = nil
		info.OwnerTag = conv.ToUserTag(m.Path.User).String()
		info.Life = life.Value(m.Life())
		info.Status = modelStatus(m.Info)

		// Add all the possible users in priority order, they will be
		// filtered later.
		info.Users = []jujuparams.ModelUserInfo{userInfo(m.Path.User, jujuparams.ModelAdminAccess)}
		for _, u := range m.ACL.Admin {
			info.Users = append(info.Users, userInfo(params.User(u), jujuparams.ModelAdminAccess))
		}
		for _, u := range m.ACL.Write {
			info.Users = append(info.Users, userInfo(params.User(u), jujuparams.ModelWriteAccess))
		}
		for _, u := range m.ACL.Read {
			info.Users = append(info.Users, userInfo(params.User(u), jujuparams.ModelReadAccess))
		}

		info.Machines, err = j.modelMachineInfo(ctx, info.UUID)
		if err != nil {
			zapctx.Error(ctx, "cannot get machine information", zap.Error(err))
		}

		info.Migration = nil
		// TODO(mhilton) we should store SLA information
		info.SLA = nil
		info.AgentVersion = modelVersion(ctx, m.Info)
	}

	var canSeeUsers, canSeeMachines bool
	if err := auth.CheckIsUser(ctx, id, m.Path.User); err == nil {
		canSeeUsers = true
		canSeeMachines = true
	} else if err := auth.CheckACL(ctx, id, m.ACL.Admin); err == nil {
		canSeeUsers = true
		canSeeMachines = true
	} else if err := auth.CheckACL(ctx, id, m.ACL.Write); err == nil {
		canSeeMachines = true
	}

	// Filter users to remove local users (from controller) and duplicates
	// (from database).
	var users []jujuparams.ModelUserInfo
	seen := make(map[string]bool)
	for _, u := range info.Users {
		if seen[u.UserName] {
			continue
		}
		seen[u.UserName] = true

		ut := names.NewUserTag(u.UserName)
		uid, err := conv.FromUserTag(ut)
		if err != nil {
			// This will be an error if the user is a controller-local
			// user which does not make sense in a JAAS environement.
			continue
		}
		if !canSeeUsers {
			if err := auth.CheckIsUser(ctx, id, uid); err != nil {
				continue
			}
		}
		// The authenticated user is allowed to know about this user.
		users = append(users, u)
	}
	info.Users = users

	sort.Slice(info.Users, func(i, j int) bool { return info.Users[i].UserName < info.Users[j].UserName })

	if !canSeeMachines {
		info.Machines = nil
	}
	sort.Slice(info.Machines, func(i, j int) bool { return info.Machines[i].Id < info.Machines[j].Id })

	return nil
}

func (j *JEM) modelMachineInfo(ctx context.Context, uuid string) ([]jujuparams.ModelMachineInfo, error) {
	machines, err := j.DB.MachinesForModel(ctx, uuid)
	if err != nil {
		return nil, errgo.Mask(err)
	}
	mmis := make([]jujuparams.ModelMachineInfo, 0, len(machines))
	for _, machine := range machines {
		if machine.Info.Life == "dead" {
			continue
		}
		mmi := jujuparams.ModelMachineInfo{
			Id:         machine.Info.Id,
			InstanceId: machine.Info.InstanceId,
			Status:     string(machine.Info.AgentStatus.Current),
			HasVote:    machine.Info.HasVote,
			WantsVote:  machine.Info.WantsVote,
		}
		if machine.Info.HardwareCharacteristics != nil {
			mmi.Hardware = &jujuparams.MachineHardware{
				Arch:             machine.Info.HardwareCharacteristics.Arch,
				Mem:              machine.Info.HardwareCharacteristics.Mem,
				RootDisk:         machine.Info.HardwareCharacteristics.RootDisk,
				Cores:            machine.Info.HardwareCharacteristics.CpuCores,
				CpuPower:         machine.Info.HardwareCharacteristics.CpuPower,
				Tags:             machine.Info.HardwareCharacteristics.Tags,
				AvailabilityZone: machine.Info.HardwareCharacteristics.AvailabilityZone,
			}
		}
		mmis = append(mmis, mmi)
	}
	return mmis, nil
}

func userInfo(u params.User, access jujuparams.UserAccessPermission) jujuparams.ModelUserInfo {
	t := conv.ToUserTag(u)
	return jujuparams.ModelUserInfo{
		UserName:    t.Id(),
		DisplayName: t.Name(),
		Access:      access,
	}
}

func modelStatus(info *mongodoc.ModelInfo) jujuparams.EntityStatus {
	var st jujuparams.EntityStatus
	if info == nil {
		return st
	}
	st.Status = status.Status(info.Status.Status)
	st.Info = info.Status.Message
	st.Data = info.Status.Data
	if !info.Status.Since.IsZero() {
		st.Since = &info.Status.Since
	}
	return st
}

func modelVersion(ctx context.Context, info *mongodoc.ModelInfo) *version.Number {
	if info == nil {
		return nil
	}
	versionString, _ := info.Config[config.AgentVersionKey].(string)
	if versionString == "" {
		return nil
	}
	v, err := version.Parse(versionString)
	if err != nil {
		zapctx.Warn(ctx, "cannot parse agent-version", zap.String("agent-version", versionString), zap.Error(err))
		return nil
	}
	return &v
}

// GetModelStatus writes the status of the model with the given uuid into
// the given ModelStatus. If queryController is true then the status will
// be read from the controller, otherwise it will be created from data in
// the local database. If a model with the given UUID cannot be found then
// an error with a cause of params.ErrNotFound will be returned. If the
// given identity does not have admin level access to the model then an
// error with a cause of params.ErrUnauthorized will be returned.
func (j *JEM) GetModelStatus(ctx context.Context, id identchecker.ACLIdentity, uuid string, status *jujuparams.ModelStatus, queryController bool) error {
	m := mongodoc.Model{
		UUID: uuid,
	}
	if err := j.GetModel(ctx, id, jujuparams.ModelAdminAccess, &m); err != nil {
		return errgo.Mask(err, errgo.Is(params.ErrNotFound), errgo.Is(params.ErrUnauthorized))
	}

	status.ModelTag = names.NewModelTag(uuid).String()

	if queryController {
		ctx := zapctx.WithFields(ctx, zap.Stringer("controller", m.Controller))
		conn, err := j.OpenAPI(ctx, m.Controller)
		if err == nil {
			err = conn.ModelStatus(ctx, status)
			if jujuparams.IsCodeNotFound(err) && m.Life() == "dying" {
				zapctx.Info(ctx, "could not get ModelStatus for dying model, marking dead", zap.Error(err))
				// The model was dying and now cannot be accessed, assume it is now dead.
				if err := j.DB.DeleteModelWithUUID(ctx, m.Controller, m.UUID); err != nil {
					// If this update fails then don't worry as the watcher
					// will detect the state change and update as appropriate.
					zapctx.Warn(ctx, "error deleting model", zap.Error(err))
				}
				// return the error with the an appropriate cause.
				return errgo.Mask(err, apiconn.IsAPIError)
			}
		}
		if err != nil {
			zapctx.Error(ctx, "cannot get model status from controller", zap.Error(err))
		}
	}

	if status.OwnerTag != "" {
		// We got a response from the controller.
		return nil
	}
	// Fill out the ModelStatus from the Model as best we can.
	status.Life = life.Value(m.Life())
	status.Type = m.Type
	status.OwnerTag = conv.ToUserTag(m.Path.User).String()
	status.HostedMachineCount = m.Counts[params.MachineCount].Current
	status.ApplicationCount = m.Counts[params.ApplicationCount].Current
	status.UnitCount = m.Counts[params.UnitCount].Current
	var err error
	status.Machines, err = j.modelMachineInfo(ctx, uuid)
	if err != nil {
		zapctx.Error(ctx, "cannot get machine information", zap.Error(err))
	}
	// TODO(mhilton) store and populate Volume and FileSystem information.
	return nil
>>>>>>> ab45d66b
}<|MERGE_RESOLUTION|>--- conflicted
+++ resolved
@@ -9,15 +9,11 @@
 	"time"
 
 	jujuparams "github.com/juju/juju/apiserver/params"
-<<<<<<< HEAD
-	"github.com/juju/names/v4"
-=======
 	"github.com/juju/juju/core/life"
 	"github.com/juju/juju/core/status"
 	"github.com/juju/juju/environs/config"
 	"github.com/juju/names/v4"
 	"github.com/juju/version"
->>>>>>> ab45d66b
 	"go.uber.org/zap"
 	"gopkg.in/errgo.v1"
 	"gopkg.in/macaroon-bakery.v2/bakery/identchecker"
@@ -74,7 +70,6 @@
 	return nil
 }
 
-<<<<<<< HEAD
 // SetModelDefaults writes new default model setting values for the specified cloud/region.
 func (j *JEM) SetModelDefaults(ctx context.Context, id identchecker.ACLIdentity, cloud, region string, configs map[string]interface{}) error {
 	return errgo.Mask(j.DB.SetModelDefaults(ctx, mongodoc.CloudRegionDefaults{
@@ -118,7 +113,8 @@
 	}
 
 	return result, nil
-=======
+}
+
 // CreateModelParams specifies the parameters needed to create a new
 // model using CreateModel.
 type CreateModelParams struct {
@@ -708,5 +704,4 @@
 	}
 	// TODO(mhilton) store and populate Volume and FileSystem information.
 	return nil
->>>>>>> ab45d66b
 }