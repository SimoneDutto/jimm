// Copyright 2016 Canonical Ltd.

package jujuapi

import (
	"context"
	"fmt"
	"reflect"
	"sort"
	"sync"
	"time"

	modelmanagerapi "github.com/juju/juju/api/modelmanager"
	"github.com/juju/juju/apiserver/common"
	"github.com/juju/juju/apiserver/facades/client/bundle"
	jujuparams "github.com/juju/juju/apiserver/params"
	jujucloud "github.com/juju/juju/cloud"
	"github.com/juju/juju/core/life"
	"github.com/juju/juju/core/permission"
	jujustatus "github.com/juju/juju/core/status"
	"github.com/juju/juju/environs"
	"github.com/juju/juju/environs/config"
	"github.com/juju/juju/rpc"
	"github.com/juju/rpcreflect"
	"github.com/juju/version"
	"github.com/rogpeppe/fastuuid"
	"go.uber.org/zap"
	"gopkg.in/errgo.v1"
	"gopkg.in/juju/names.v3"
	"gopkg.in/macaroon-bakery.v2/bakery"
	"gopkg.in/macaroon-bakery.v2/bakery/identchecker"
	"gopkg.in/mgo.v2/bson"

	"github.com/CanonicalLtd/jimm/internal/auth"
	"github.com/CanonicalLtd/jimm/internal/jem"
	"github.com/CanonicalLtd/jimm/internal/jemserver"
	"github.com/CanonicalLtd/jimm/internal/mongodoc"
	"github.com/CanonicalLtd/jimm/internal/servermon"
	"github.com/CanonicalLtd/jimm/internal/zapctx"
	"github.com/CanonicalLtd/jimm/internal/zaputil"
	"github.com/CanonicalLtd/jimm/params"
	jimmversion "github.com/CanonicalLtd/jimm/version"
)

type facade struct {
	name    string
	version int
}

// unauthenticatedfacades contains the list of facade versions supported by
// this API before the user has authenticated.
var unauthenticatedFacades = map[facade]string{
	{"Admin", 3}:  "Admin",
	{"Pinger", 1}: "Pinger",
}

// facades contains the list of facade versions supported by
// this API. The value associated with each key holds the
// name of the top level method to call on controllerRoot
// to obtain the facade object.
var facades = map[facade]string{
<<<<<<< HEAD
	{"Bundle", 1}:              "Bundle",
	{"Cloud", 1}:               "CloudV1",
	{"Cloud", 2}:               "CloudV2",
	{"Cloud", 3}:               "CloudV3",
	{"Cloud", 4}:               "CloudV4",
	{"Cloud", 5}:               "CloudV5",
	{"Controller", 3}:          "ControllerV3",
	{"Controller", 4}:          "ControllerV4",
	{"Controller", 5}:          "ControllerV5",
	{"Controller", 6}:          "ControllerV6",
	{"Controller", 7}:          "ControllerV7",
	{"Controller", 8}:          "ControllerV8",
	{"Controller", 9}:          "ControllerV9",
	{"JIMM", 1}:                "JIMM",
	{"ModelManager", 2}:        "ModelManagerV2",
	{"ModelManager", 3}:        "ModelManagerV3",
	{"ModelManager", 4}:        "ModelManagerAPI",
	{"ModelManager", 5}:        "ModelManagerAPI",
	{"Pinger", 1}:              "Pinger",
	{"UserManager", 1}:         "UserManager",
	{"ModelSummaryWatcher", 1}: "ModelSummaryWatcher",
=======
	{"Bundle", 1}:       "Bundle",
	{"Cloud", 1}:        "CloudV1",
	{"Cloud", 2}:        "CloudV2",
	{"Cloud", 3}:        "CloudV3",
	{"Cloud", 4}:        "CloudV4",
	{"Cloud", 5}:        "CloudV5",
	{"Controller", 3}:   "Controller",
	{"JIMM", 1}:         "JIMMV2",
	{"JIMM", 2}:         "JIMMV2",
	{"ModelManager", 2}: "ModelManagerV2",
	{"ModelManager", 3}: "ModelManagerV3",
	{"ModelManager", 4}: "ModelManagerAPI",
	{"ModelManager", 5}: "ModelManagerAPI",
	{"Pinger", 1}:       "Pinger",
	{"UserManager", 1}:  "UserManager",
>>>>>>> 8101bc5a
}

// controllerRoot is the root for endpoints served on controller connections.
type controllerRoot struct {
	params       jemserver.Params
	auth         *auth.Authenticator
	jem          *jem.JEM
	heartMonitor heartMonitor

	findMethod    func(rootName string, version int, methodName string) (rpcreflect.MethodCaller, error)
	schemataCache map[params.Cloud]map[jujucloud.AuthType]jujucloud.CredentialSchema

	watchers *watcherRegistry

	// mu protects the fields below it
<<<<<<< HEAD
	mu       sync.Mutex
	identity identchecker.ACLIdentity
	facades  map[facade]string
=======
	mu          sync.Mutex
	authContext context.Context
	facades     map[facade]string

	controllerUUIDMasking bool
>>>>>>> 8101bc5a
}

func newControllerRoot(jem *jem.JEM, a *auth.Authenticator, p jemserver.Params, hm heartMonitor) *controllerRoot {
	r := &controllerRoot{
<<<<<<< HEAD
		params:        p,
		auth:          a,
		jem:           jem,
		heartMonitor:  hm,
		facades:       unauthenticatedFacades,
		schemataCache: make(map[params.Cloud]map[jujucloud.AuthType]jujucloud.CredentialSchema),
		watchers: &watcherRegistry{
			watchers: make(map[string]*modelSummaryWatcher),
		},
=======
		authContext:           context.Background(),
		params:                p,
		authPool:              ap,
		jem:                   jem,
		heartMonitor:          hm,
		facades:               unauthenticatedFacades,
		schemataCache:         make(map[params.Cloud]map[jujucloud.AuthType]jujucloud.CredentialSchema),
		controllerUUIDMasking: true,
>>>>>>> 8101bc5a
	}
	r.findMethod = rpcreflect.ValueOf(reflect.ValueOf(r)).FindMethod
	return r
}

// Admin returns an implementation of the Admin facade (version 3).
func (r *controllerRoot) Admin(id string) (admin, error) {
	if id != "" {
		// Safeguard id for possible future use.
		return admin{}, common.ErrBadId
	}
	return admin{r}, nil
}

// Bundle returns an implementation of the Bundle facade (version 1).
func (r *controllerRoot) Bundle(id string) (*bundle.APIv1, error) {
	if id != "" {
		// Safeguard id for possible future use.
		return nil, common.ErrBadId
	}
	// Use the juju implementation of the Bundle facade.
	api, err := bundle.NewBundleAPIv1(nil, authorizer{r.identity}, names.NewModelTag(""))
	return api, errgo.Mask(err)
}

// Controller returns an implementation of the Controller facade (version 3).
func (r *controllerRoot) ControllerV3(id string) (controllerV3, error) {
	if id != "" {
		// Safeguard id for possible future use.
		return controllerV3{}, common.ErrBadId
	}
	return controllerV3{
		controllerRoot: r,
	}, nil
}

// ControllerV4 returns an implementation of the Controller facade (version 4).
func (r *controllerRoot) ControllerV4(id string) (controllerV4, error) {
	if id != "" {
		// Safeguard id for possible future use.
		return controllerV4{}, common.ErrBadId
	}
	v3, err := r.ControllerV3(id)
	if err != nil {
		return controllerV4{}, errgo.Mask(err)
	}
	return controllerV4{
		controllerV3: &v3,
	}, nil
}

// ControllerV5 returns an implementation of the Controller facade (version 5).
func (r *controllerRoot) ControllerV5(id string) (controllerV5, error) {
	if id != "" {
		// Safeguard id for possible future use.
		return controllerV5{}, common.ErrBadId
	}
	v4, err := r.ControllerV4(id)
	if err != nil {
		return controllerV5{}, errgo.Mask(err)
	}
	return controllerV5{
		controllerV4: &v4,
	}, nil
}

// ControllerV6 returns an implementation of the Controller facade (version 6).
func (r *controllerRoot) ControllerV6(id string) (controllerV6, error) {
	if id != "" {
		// Safeguard id for possible future use.
		return controllerV6{}, common.ErrBadId
	}
	v5, err := r.ControllerV5(id)
	if err != nil {
		return controllerV6{}, errgo.Mask(err)
	}
	return controllerV6{
		controllerV5: &v5,
	}, nil
}

// ControllerV7 returns an implementation of the Controller facade (version 7).
func (r *controllerRoot) ControllerV7(id string) (controllerV7, error) {
	if id != "" {
		// Safeguard id for possible future use.
		return controllerV7{}, common.ErrBadId
	}
	v6, err := r.ControllerV6(id)
	if err != nil {
		return controllerV7{}, errgo.Mask(err)
	}
	return controllerV7{
		controllerV6: &v6,
	}, nil
}

// ControllerV8 returns an implementation of the Controller facade (version 8).
func (r *controllerRoot) ControllerV8(id string) (controllerV8, error) {
	if id != "" {
		// Safeguard id for possible future use.
		return controllerV8{}, common.ErrBadId
	}
	v7, err := r.ControllerV7(id)
	if err != nil {
		return controllerV8{}, errgo.Mask(err)
	}
	return controllerV8{
		controllerV7: &v7,
	}, nil
}

// Controller returns an implementation of the Controller facade (version 9).
func (r *controllerRoot) ControllerV9(id string) (*controllerV9, error) {
	g, err := fastuuid.NewGenerator()
	if err != nil {
		return nil, errgo.Mask(err)
	}
	v8, err := r.ControllerV8(id)
	if err != nil {
		return nil, errgo.Mask(err)
	}
	return &controllerV9{
		controllerV8: &v8,
		generator:    g,
	}, nil
}

// ModelSummaryWatcher returns an implementation fo the model summary watcher
// corresponding to the specified id.
func (r *controllerRoot) ModelSummaryWatcher(id string) (*modelSummaryWatcher, error) {
	w, err := r.watchers.get(id)
	if err != nil {
		return nil, errgo.Mask(err, errgo.Is(params.ErrNotFound))
	}
	return w, nil
}

// JIMMV2 returns an implementation of the V2 JIMM-specific
// API facade.
func (r *controllerRoot) JIMMV2(id string) (jimmV2, error) {
	if id != "" {
		// Safeguard id for possible future use.
		return jimmV2{}, common.ErrBadId
	}
	return jimmV2{r}, nil
}

// Pinger returns an implementation of the Pinger facade (version 1).
func (r *controllerRoot) Pinger(id string) (pinger, error) {
	if id != "" {
		// Safeguard id for possible future use.
		return pinger{}, common.ErrBadId
	}
	return pinger{}, nil
}

// UserManager returns an implementation of the UserManager facade
// (version 1).
func (r *controllerRoot) UserManager(id string) (userManager, error) {
	if id != "" {
		// Safeguard id for possible future use.
		return userManager{}, common.ErrBadId
	}
	return userManager{r}, nil
}

// doModels calls the given function for each model that the
// authenticated user has access to. If f returns an error, the iteration
// will be stopped and the returned error will have the same cause.
func (r *controllerRoot) doModels(ctx context.Context, f func(context.Context, *mongodoc.Model) error) error {
	it := r.jem.DB.NewCanReadIter(ctx, r.jem.DB.Models().Find(nil).Sort("_id").Iter())
	defer it.Close(ctx)

	for {
		var model mongodoc.Model
		if !it.Next(ctx, &model) {
			break
		}
		if err := f(ctx, &model); err != nil {
			return errgo.Mask(err, errgo.Any)
		}
	}
	return errgo.Mask(it.Err(ctx))
}

// FindMethod implements rpcreflect.MethodFinder.
func (r *controllerRoot) FindMethod(rootName string, version int, methodName string) (rpcreflect.MethodCaller, error) {
	// update the heart monitor for every request received.
	r.heartMonitor.Heartbeat()

	if rootName == "Admin" && version < 3 {
		return nil, &rpc.RequestError{
			Code:    jujuparams.CodeNotSupported,
			Message: "JIMM does not support login from old clients",
		}
	}
	r.mu.Lock()
	rn := r.facades[facade{rootName, version}]
	r.mu.Unlock()
	if rn == "" {
		return nil, &rpcreflect.CallNotImplementedError{
			RootMethod: rootName,
			Version:    version,
		}
	}
	return r.findMethod(rn, 0, methodName)
}

// credentialSchema gets the schema for the credential identified by the
// given cloud and authType.
func (r *controllerRoot) credentialSchema(ctx context.Context, cloud params.Cloud, authType string) (jujucloud.CredentialSchema, error) {
	if cs, ok := r.schemataCache[cloud]; ok {
		return cs[jujucloud.AuthType(authType)], nil
	}
	providerType, err := r.jem.DB.ProviderType(ctx, cloud)
	if err != nil {
		return nil, errgo.Mask(err, errgo.Is(params.ErrNotFound))
	}
	provider, err := environs.Provider(providerType)
	if err != nil {
		return nil, errgo.Mask(err)
	}
	r.schemataCache[cloud] = provider.CredentialSchemas()
	return r.schemataCache[cloud][jujucloud.AuthType(authType)], nil
}

// Kill implements rpcreflect.Root.Kill.
func (r *controllerRoot) Kill() {}

// admin implements the Admin facade.
type admin struct {
	root *controllerRoot
}

// Login implements the Login method on the Admin facade.
func (a admin) Login(ctx context.Context, req jujuparams.LoginRequest) (jujuparams.LoginResult, error) {
	// JIMM only supports macaroon login, ignore all the other fields.
	id, m, err := a.root.auth.Authenticate(ctx, bakery.Version1, req.Macaroons)
	if err != nil {
		servermon.LoginFailCount.Inc()
		if m != nil {
			return jujuparams.LoginResult{
				DischargeRequired:       m.M(),
				DischargeRequiredReason: err.Error(),
			}, nil
		}
		return jujuparams.LoginResult{}, errgo.Mask(err)
	}
	a.root.mu.Lock()
	a.root.facades = facades
	a.root.identity = id
	a.root.mu.Unlock()

	ctx = auth.ContextWithIdentity(ctx, id)
	servermon.LoginSuccessCount.Inc()
	username := id.Id()
	srvVersion, err := a.root.jem.EarliestControllerVersion(ctx)
	if err != nil {
		return jujuparams.LoginResult{}, errgo.Mask(err)
	}
	return jujuparams.LoginResult{
		UserInfo: &jujuparams.AuthUserInfo{
			// TODO(mhilton) get a better display name from the identity manager.
			DisplayName: username,
			Identity:    userTag(username).String(),
		},
		ControllerTag: names.NewControllerTag(a.root.params.ControllerUUID).String(),
		Facades:       facadeVersions(a.root.facades),
		ServerVersion: srvVersion.String(),
	}, nil
}

// facadeVersions creates a list of facadeVersions as specified in
// facades.
func facadeVersions(facades map[facade]string) []jujuparams.FacadeVersions {
	names := make([]string, 0, len(facades))
	versions := make(map[string][]int, len(facades))
	for k := range facades {
		vs, ok := versions[k.name]
		if !ok {
			names = append(names, k.name)
		}
		versions[k.name] = append(vs, k.version)
	}
	sort.Strings(names)
	fvs := make([]jujuparams.FacadeVersions, len(names))
	for i, name := range names {
		vs := versions[name]
		sort.Ints(vs)
		fvs[i] = jujuparams.FacadeVersions{
			Name:     name,
			Versions: vs,
		}
	}
	return fvs
}

type controllerV3 struct {
	*controllerRoot
}

type controllerV4 struct {
	*controllerV3
}

type controllerV5 struct {
	*controllerV4
}

// ConfigSet changes the value of specified controller configuration
// settings. Only some settings can be changed after bootstrap.
// JIMM does not support changing settings via ConfigSet.
func (c controllerV5) ConfigSet(ctx context.Context, args jujuparams.ControllerConfigSet) error {
	return nil
}

type controllerV6 struct {
	*controllerV5
}

// MongoVersion allows the introspection of the mongo version per controller.
func (c controllerV6) MongoVersion(ctx context.Context) (jujuparams.StringResult, error) {
	return c.jem.MongoVersion(ctx)
}

type controllerV7 struct {
	*controllerV6
}

// IdentityProviderURL returns the URL of the configured external identity
// provider for this controller or an empty string if no external identity
// provider has been configured when the controller was bootstrapped.
func (c controllerV7) IdentityProviderURL(ctx context.Context) (jujuparams.StringResult, error) {
	return jujuparams.StringResult{
		Result: c.params.IdentityLocation,
	}, nil
}

type controllerV8 struct {
	*controllerV7
}

// ControllerVersion returns the version information associated with this
// controller binary.
func (c controllerV8) ControllerVersion(ctx context.Context) (jujuparams.ControllerVersionResults, error) {
	srvVersion, err := c.jem.EarliestControllerVersion(ctx)
	if err != nil {
		return jujuparams.ControllerVersionResults{}, errgo.Mask(err)
	}
	result := jujuparams.ControllerVersionResults{
		Version:   srvVersion.String(),
		GitCommit: jimmversion.VersionInfo.GitCommit,
	}
	return result, nil
}

type controllerV9 struct {
	*controllerV8

	generator *fastuuid.Generator
}

func (c controllerV9) WatchModelSummaries(ctx context.Context) (jujuparams.SummaryWatcherID, error) {
	id := fmt.Sprintf("%v", c.generator.Next())

	watcher, err := newModelSummaryWatcher(auth.ContextWithIdentity(ctx, c.identity), id, c.controllerRoot, c.jem.Pubsub())
	if err != nil {
		return jujuparams.SummaryWatcherID{}, errgo.Mask(err)
	}
	c.watchers.register(watcher)

	return jujuparams.SummaryWatcherID{
		WatcherID: id,
	}, nil
}

func (c *controllerV3) AllModels(ctx context.Context) (jujuparams.UserModelList, error) {
	ctx = auth.ContextWithIdentity(ctx, c.identity)
	return c.allModels(ctx)
}

func (c *controllerV3) ModelStatus(ctx context.Context, args jujuparams.Entities) (jujuparams.ModelStatusResults, error) {
	ctx, cancel := context.WithTimeout(ctx, requestTimeout)
	defer cancel()
	ctx = auth.ContextWithIdentity(ctx, c.identity)
	results := make([]jujuparams.ModelStatus, len(args.Entities))
	// TODO (fabricematrat) get status for all of the models connected
	// to a single controller in one go.
	for i, arg := range args.Entities {
		mi, err := c.modelStatus(ctx, arg)
		if err != nil {
			return jujuparams.ModelStatusResults{}, errgo.Mask(err, errgo.Is(params.ErrNotFound))
		}
		results[i] = *mi
	}

	return jujuparams.ModelStatusResults{
		Results: results,
	}, nil
}

// modelStatus retrieves the model status for the specified entity.
func (c *controllerV3) modelStatus(ctx context.Context, arg jujuparams.Entity) (*jujuparams.ModelStatus, error) {
	mi, err := c.modelInfo(ctx, arg, false)
	if err != nil {
		return &jujuparams.ModelStatus{}, errgo.Mask(err, errgo.Is(params.ErrNotFound))
	}
	return &jujuparams.ModelStatus{
		ModelTag:           names.NewModelTag(mi.UUID).String(),
		Life:               mi.Life,
		HostedMachineCount: len(mi.Machines),
		ApplicationCount:   0,
		OwnerTag:           mi.OwnerTag,
		Machines:           mi.Machines,
	}, nil
}

// ControllerConfig returns the controller's configuration.
func (c *controllerV3) ControllerConfig() (jujuparams.ControllerConfigResult, error) {
	result := jujuparams.ControllerConfigResult{
		Config: map[string]interface{}{
			"charmstore-url": c.params.CharmstoreLocation,
			"metering-url":   c.params.MeteringLocation,
		},
	}
	return result, nil
}

// ModelConfig returns implements the controller facade's ModelConfig
// method. This always returns a permission error, as no user has admin
// access to the controller.
func (c *controllerV3) ModelConfig() (jujuparams.ModelConfigResults, error) {
	return jujuparams.ModelConfigResults{}, &jujuparams.Error{
		Code:    jujuparams.CodeUnauthorized,
		Message: "permission denied",
	}
}

// allModels returns all the models the logged in user has access to.
func (r *controllerRoot) allModels(ctx context.Context) (jujuparams.UserModelList, error) {
	var models []jujuparams.UserModel
	err := r.doModels(ctx, func(ctx context.Context, model *mongodoc.Model) error {
		models = append(models, jujuparams.UserModel{
			Model:          userModelForModelDoc(model),
			LastConnection: nil, // TODO (mhilton) work out how to record and set this.
		})
		return nil
	})
	if err != nil {
		return jujuparams.UserModelList{}, errgo.Mask(err)
	}
	return jujuparams.UserModelList{
		UserModels: models,
	}, nil
}

func userModelForModelDoc(m *mongodoc.Model) jujuparams.Model {
	return jujuparams.Model{
		Name:     string(m.Path.Name),
		UUID:     m.UUID,
		Type:     m.Type,
		OwnerTag: jem.UserTag(m.Path.User).String(),
	}
}

// modelInfo retrieves the model information for the specified entity.
func (r *controllerRoot) modelInfo(ctx context.Context, arg jujuparams.Entity, localOnly bool) (*jujuparams.ModelInfo, error) {
	model, err := getModel(ctx, r.jem, arg.Tag, auth.CheckCanRead)
	if err != nil {
		return nil, errgo.Mask(err,
			errgo.Is(params.ErrBadRequest),
			errgo.Is(params.ErrUnauthorized),
			errgo.Is(params.ErrNotFound),
		)
	}
	ctx = zapctx.WithFields(ctx, zap.String("model-uuid", model.UUID))
	info, err := r.modelDocToModelInfo(ctx, model)
	if err != nil {
		return nil, errgo.Mask(err)
	}
	if localOnly {
		return info, nil
	}
	// Query the model itself for user information.
	infoFromController, err := fetchModelInfo(ctx, r.jem, model)
	if err != nil {
		code := jujuparams.ErrCode(err)
		if model.Life() == string(life.Dying) && code == jujuparams.CodeUnauthorized {
			zapctx.Info(ctx, "could not get ModelInfo for dying model, marking dead", zap.Error(err))
			// The model was dying and now cannot be accessed, assume it is now dead.
			if err := r.jem.DB.DeleteModelWithUUID(ctx, model.Controller, model.UUID); err != nil {
				// If this update fails then don't worry as the watcher
				// will detect the state change and update as appropriate.
				zapctx.Warn(ctx, "error deleting model", zap.Error(err))
			}
			// return the error with the an appropriate cause.
			return nil, errgo.WithCausef(err, params.ErrUnauthorized, "%s", "")
		}

		// We have most of the information we want already so return that.
		zapctx.Error(ctx, "failed to get ModelInfo from controller", zap.String("controller", model.Controller.String()), zaputil.Error(err))
		return info, nil
	}
	info.Users = filterUsers(ctx, r.identity, infoFromController.Users, isModelAdmin(ctx, r.identity, infoFromController))
	return info, nil
}

func (r *controllerRoot) modelDocToModelInfo(ctx context.Context, model *mongodoc.Model) (*jujuparams.ModelInfo, error) {
	machines, err := r.jem.DB.MachinesForModel(ctx, model.UUID)
	if err != nil {
		return nil, errgo.Mask(err)
	}
	providerType := model.ProviderType
	if providerType == "" {
		providerType, err = r.jem.DB.ProviderType(ctx, model.Cloud)
		if err != nil {
			return nil, errgo.Notef(err, "cannot get cloud %q", model.Cloud)
		}
	}

	userLevels := make(map[string]jujuparams.UserAccessPermission)
	for _, user := range model.ACL.Read {
		userLevels[user] = jujuparams.ModelReadAccess
	}
	for _, user := range model.ACL.Write {
		userLevels[user] = jujuparams.ModelWriteAccess
	}
	for _, user := range model.ACL.Admin {
		userLevels[user] = jujuparams.ModelAdminAccess
	}
	userLevels[string(model.Path.User)] = jujuparams.ModelAdminAccess

	var users []jujuparams.ModelUserInfo
	if auth.CheckIsAdmin(ctx, r.identity, model) == nil {
		usernames := make([]string, 0, len(userLevels))
		for user := range userLevels {
			usernames = append(usernames, user)
		}
		sort.Strings(usernames)
		for _, user := range usernames {
			ut := userTag(user)
			users = append(users, jujuparams.ModelUserInfo{
				UserName:    ut.Id(),
				DisplayName: ut.Name(),
				Access:      userLevels[user],
			})
		}
	} else {
		ut := userTag(r.identity.Id())
		users = append(users, jujuparams.ModelUserInfo{
			UserName:    ut.Id(),
			DisplayName: ut.Name(),
			Access:      userLevels[r.identity.Id()],
		})
	}
	info := &jujuparams.ModelInfo{
		Name:               string(model.Path.Name),
		UUID:               model.UUID,
		ControllerUUID:     r.params.ControllerUUID,
		ProviderType:       providerType,
		DefaultSeries:      model.DefaultSeries,
		CloudTag:           jem.CloudTag(model.Cloud).String(),
		CloudRegion:        model.CloudRegion,
		CloudCredentialTag: jem.CloudCredentialTag(model.Credential.ToParams()).String(),
		OwnerTag:           jem.UserTag(model.Path.User).String(),
		Life:               life.Value(model.Life()),
		Status:             modelStatus(model.Info),
		Users:              users,
		Machines:           jemMachinesToModelMachineInfo(machines),
		AgentVersion:       modelVersion(ctx, model.Info),
		Type:               model.Type,
	}
	if !r.controllerUUIDMasking {
		c, err := r.jem.DB.Controller(ctx, model.Controller)
		if err != nil {
			return nil, errgo.Notef(err, "failed to fetch controller: %v", model.Controller)
		}
		info.ControllerUUID = c.UUID
	}

	return info, nil
}

func jemMachinesToModelMachineInfo(machines []mongodoc.Machine) []jujuparams.ModelMachineInfo {
	infos := make([]jujuparams.ModelMachineInfo, 0, len(machines))
	for _, m := range machines {
		if m.Info.Life != "dead" {
			infos = append(infos, jemMachineToModelMachineInfo(m))
		}
	}
	return infos
}

func jemMachineToModelMachineInfo(m mongodoc.Machine) jujuparams.ModelMachineInfo {
	var hardware *jujuparams.MachineHardware
	if m.Info.HardwareCharacteristics != nil {
		hardware = &jujuparams.MachineHardware{
			Arch:             m.Info.HardwareCharacteristics.Arch,
			Mem:              m.Info.HardwareCharacteristics.Mem,
			RootDisk:         m.Info.HardwareCharacteristics.RootDisk,
			Cores:            m.Info.HardwareCharacteristics.CpuCores,
			CpuPower:         m.Info.HardwareCharacteristics.CpuPower,
			Tags:             m.Info.HardwareCharacteristics.Tags,
			AvailabilityZone: m.Info.HardwareCharacteristics.AvailabilityZone,
		}
	}
	return jujuparams.ModelMachineInfo{
		Id:         m.Info.Id,
		InstanceId: m.Info.InstanceId,
		Status:     string(m.Info.AgentStatus.Current),
		HasVote:    m.Info.HasVote,
		WantsVote:  m.Info.WantsVote,
		Hardware:   hardware,
	}
}

// isModelAdmin determines if the current user is an admin on the given model.
func isModelAdmin(ctx context.Context, id identchecker.ACLIdentity, info *jujuparams.ModelInfo) bool {
	var admin bool
	iterUsers(ctx, info.Users, func(u params.User, ui jujuparams.ModelUserInfo) {
		admin = admin || ui.Access == jujuparams.ModelAdminAccess && auth.CheckIsUser(ctx, id, u) == nil
	})
	return admin
}

// filterUsers returns a slice holding all of the given users that the
// current user should be able to see. Admin users can see everyone;
// other users can only see users and groups they're a member of. Users
// local to the controller are always removed.
func filterUsers(ctx context.Context, id identchecker.ACLIdentity, users []jujuparams.ModelUserInfo, admin bool) []jujuparams.ModelUserInfo {
	filtered := make([]jujuparams.ModelUserInfo, 0, len(users))
	iterUsers(ctx, users, func(u params.User, ui jujuparams.ModelUserInfo) {
		if admin || auth.CheckIsUser(ctx, id, u) == nil {
			filtered = append(filtered, ui)
		}
	})
	return filtered
}

// iterUsers iterates through all the non-local users in users and calls
// f with each in turn.
func iterUsers(ctx context.Context, users []jujuparams.ModelUserInfo, f func(params.User, jujuparams.ModelUserInfo)) {
	for _, u := range users {
		if !names.IsValidUser(u.UserName) {
			zapctx.Info(ctx, "controller sent invalid username, skipping", zap.String("username", u.UserName))
			continue
		}
		tag := names.NewUserTag(u.UserName)
		user, err := user(tag)
		if err != nil {
			// This error will occur if the user is local to
			// the controller, it can be safely ignored.
			continue
		}
		f(user, u)
	}
}

// jimmV2 implements a facade V2 containing JIMM-specific API calls.
type jimmV2 struct {
	root *controllerRoot
}

// UserModelStats returns statistics about all the models that were created
// by the currently authenticated user.
<<<<<<< HEAD
func (j jimm) UserModelStats(ctx context.Context) (params.UserModelStatsResponse, error) {
	ctx = auth.ContextWithIdentity(ctx, j.root.identity)
=======
func (j jimmV2) UserModelStats(ctx context.Context) (params.UserModelStatsResponse, error) {
	ctx = ctxutil.Join(ctx, j.root.authContext)
>>>>>>> 8101bc5a
	models := make(map[string]params.ModelStats)

	user := j.root.identity.Id()
	it := j.root.jem.DB.NewCanReadIter(ctx,
		j.root.jem.DB.Models().
			Find(bson.D{{"creator", user}}).
			Select(bson.D{{"uuid", 1}, {"path", 1}, {"creator", 1}, {"counts", 1}}).
			Iter())
	var model mongodoc.Model
	for it.Next(ctx, &model) {
		models[model.UUID] = params.ModelStats{
			Model:  userModelForModelDoc(&model),
			Counts: model.Counts,
		}
	}
	if err := it.Err(ctx); err != nil {
		return params.UserModelStatsResponse{}, errgo.Mask(err)
	}
	return params.UserModelStatsResponse{
		Models: models,
	}, nil
}

// DisableControllerUUIDMasking ensures that the controller UUID returned
// with any model information is the UUID of the juju controller that is
// hosting the model, and not JAAS.
func (j jimmV2) DisableControllerUUIDMasking(ctx context.Context) error {
	err := auth.CheckACL(j.root.authContext, []string{string(j.root.jem.ControllerAdmin())})
	if err != nil {
		return errgo.Mask(err, errgo.Is(params.ErrUnauthorized))
	}
	j.root.controllerUUIDMasking = false
	return nil
}

// ListControllers returns the list of juju controllers hosting models
// as part of this JAAS system.
func (j jimmV2) ListControllers(ctx context.Context) (params.ListControllerResponse, error) {
	ctx = ctxutil.Join(ctx, j.root.authContext)
	var controllers []params.ControllerResponse

	// NOTE (alesstimec -> mhilton): Controllers shouldn't be readable by non-acl users even if they are public.
	iter := j.root.jem.DB.NewCanReadIter(ctx, j.root.jem.DB.Controllers().Find(nil).Sort("_id").Iter())
	var ctl mongodoc.Controller
	for iter.Next(&ctl) {
		controllers = append(controllers, params.ControllerResponse{
			Path:             ctl.Path,
			Public:           ctl.Public,
			UnavailableSince: newTime(ctl.UnavailableSince.UTC()),
			Location:         ctl.Location,
			UUID:             ctl.UUID,
			Version:          ctl.Version.String(),
		})
	}
	if err := iter.Err(); err != nil {
		return params.ListControllerResponse{}, errgo.Notef(err, "cannot get controllers")
	}
	return params.ListControllerResponse{
		Controllers: controllers,
	}, nil
}

// newTime returns a pointer to t if it's non-zero,
// or nil otherwise.
func newTime(t time.Time) *time.Time {
	if t.IsZero() {
		return nil
	}
	return &t
}

// getModel attempts to get the specified model from jem. If the model
// tag is not valid then the error cause will be params.ErrBadRequest. If
// the model cannot be found then the error cause will be
// params.ErrNotFound. If authf is non-nil then it will be called with
// the found model. authf is used to authenticate access to the model, if
// access is denied authf should return an error with the cause
// params.ErrUnauthorized. The cause of any error returned by authf will
// not be masked.
func getModel(ctx context.Context, jem *jem.JEM, modelTag string, authf func(context.Context, identchecker.ACLIdentity, auth.ACLEntity) error) (*mongodoc.Model, error) {
	tag, err := names.ParseModelTag(modelTag)
	if err != nil {
		return nil, errgo.WithCausef(err, params.ErrBadRequest, "invalid model tag")
	}
	model, err := jem.DB.ModelFromUUID(ctx, tag.Id())
	if err != nil {
		return nil, errgo.Mask(err, errgo.Is(params.ErrNotFound))
	}
	if authf == nil {
		return model, nil
	}
	if err := authf(ctx, auth.IdentityFromContext(ctx), model); err != nil {
		return nil, errgo.Mask(err, errgo.Any)
	}
	if model.Cloud != "" {
		return model, nil
	}
	// The model does not currently store its cloud information so go
	// and fetch it from the model itself. This happens if the model
	// was created with a JIMM version older than 0.9.5.
	info, err := fetchModelInfo(ctx, jem, model)
	if err != nil {
		return nil, errgo.Mask(err)
	}
	cloudTag, err := names.ParseCloudTag(info.CloudTag)
	if err != nil {
		return nil, errgo.Notef(err, "bad data from controller")
	}
	credentialTag, err := names.ParseCloudCredentialTag(info.CloudCredentialTag)
	if err != nil {
		return nil, errgo.Notef(err, "bad data from controller")
	}
	model.Cloud = params.Cloud(cloudTag.Id())
	model.CloudRegion = info.CloudRegion
	owner, err := user(credentialTag.Owner())
	if err != nil {
		return nil, errgo.Mask(err, errgo.Is(params.ErrBadRequest))
	}
	model.Credential = mongodoc.CredentialPath{
		Cloud: string(params.Cloud(credentialTag.Cloud().Id())),
		EntityPath: mongodoc.EntityPath{
			User: string(owner),
			Name: credentialTag.Name(),
		},
	}
	model.DefaultSeries = info.DefaultSeries

	if err := jem.DB.UpdateLegacyModel(ctx, model); err != nil {
		zapctx.Warn(ctx, "cannot update %s with cloud details", zap.String("model", model.Path.String()), zaputil.Error(err))
	}
	return model, nil
}

func fetchModelInfo(ctx context.Context, jem *jem.JEM, model *mongodoc.Model) (*jujuparams.ModelInfo, error) {
	conn, err := jem.OpenAPI(ctx, model.Controller)
	if err != nil {
		return nil, errgo.Mask(err, errgo.Is(context.DeadlineExceeded))
	}
	defer conn.Close()
	client := modelmanagerapi.NewClient(conn)
	var infos []jujuparams.ModelInfoResult
	err = runWithContext(ctx, func() error {
		var err error
		infos, err = client.ModelInfo([]names.ModelTag{names.NewModelTag(model.UUID)})
		return err
	})
	if err != nil {
		return nil, errgo.Mask(err, errgo.Is(context.DeadlineExceeded))
	}
	if len(infos) != 1 {
		return nil, errgo.Newf("unexpected number of ModelInfo results")
	}
	if infos[0].Error != nil {
		return nil, infos[0].Error
	}
	return infos[0].Result, nil
}

// pinger implements the Pinger facade.
type pinger struct{}

// Ping implements the Pinger facade's Ping method. It doesn't do
// anything.
func (p pinger) Ping() {}

// userManager implements the UserManager facade.
type userManager struct {
	root *controllerRoot
}

// AddUser implements the UserManager facade's AddUser method.
func (u userManager) AddUser(args jujuparams.AddUsers) (jujuparams.AddUserResults, error) {
	return jujuparams.AddUserResults{}, params.ErrUnauthorized
}

// RemoveUser implements the UserManager facade's RemoveUser method.
func (u userManager) RemoveUser(jujuparams.Entities) (jujuparams.ErrorResults, error) {
	return jujuparams.ErrorResults{}, params.ErrUnauthorized
}

// EnableUser implements the UserManager facade's EnableUser method.
func (u userManager) EnableUser(jujuparams.Entities) (jujuparams.ErrorResults, error) {
	return jujuparams.ErrorResults{}, params.ErrUnauthorized
}

// DisableUser implements the UserManager facade's DisableUser method.
func (u userManager) DisableUser(jujuparams.Entities) (jujuparams.ErrorResults, error) {
	return jujuparams.ErrorResults{}, params.ErrUnauthorized
}

// UserInfo implements the UserManager facade's UserInfo method.
func (u userManager) UserInfo(ctx context.Context, req jujuparams.UserInfoRequest) (jujuparams.UserInfoResults, error) {
	ctx = auth.ContextWithIdentity(ctx, u.root.identity)
	res := jujuparams.UserInfoResults{
		Results: make([]jujuparams.UserInfoResult, len(req.Entities)),
	}
	for i, ent := range req.Entities {
		ui, err := u.userInfo(ctx, ent.Tag)
		if err != nil {
			res.Results[i].Error = mapError(err)
			continue
		}
		res.Results[i].Result = ui
	}
	return res, nil
}

func (u userManager) userInfo(ctx context.Context, entity string) (*jujuparams.UserInfo, error) {
	userTag, err := names.ParseUserTag(entity)
	if err != nil {
		return nil, errgo.WithCausef(err, params.ErrBadRequest, "invalid user tag")
	}
	user, err := user(userTag)
	if err != nil {
		return nil, errgo.Mask(err, errgo.Is(params.ErrBadRequest))
	}
	if u.root.identity.Id() != string(user) {
		return nil, params.ErrUnauthorized
	}
	return u.currentUser(u.root.identity)
}

func (u userManager) currentUser(id identchecker.ACLIdentity) (*jujuparams.UserInfo, error) {
	userTag := userTag(id.Id())
	return &jujuparams.UserInfo{
		// TODO(mhilton) a number of these fields should
		// be fetched from the identity manager, but that
		// will have to change to support getting them.
		Username:    userTag.Id(),
		DisplayName: userTag.Id(),
		Access:      string(permission.AddModelAccess),
		Disabled:    false,
	}, nil
}

// SetPassword implements the UserManager facade's SetPassword method.
func (u userManager) SetPassword(jujuparams.EntityPasswords) (jujuparams.ErrorResults, error) {
	return jujuparams.ErrorResults{}, params.ErrUnauthorized
}

// userTag creates a UserTag from the given username. The returned
// UserTag will always have a domain set. If username has no domain then
// @external will be used.
func userTag(username string) names.UserTag {
	tag := names.NewUserTag(username)
	if tag.Domain() == "" {
		tag = tag.WithDomain("external")
	}
	return tag
}

// user creates a params.User from the given UserTag. If the UserTag is
// for a local user then an error will be returned. If the UserTag has
// the domain "external" then the returned User will only contain the
// name part.
func user(tag names.UserTag) (params.User, error) {
	if tag.IsLocal() {
		return "", errgo.WithCausef(nil, params.ErrBadRequest, "unsupported local user")
	}
	var username string
	if tag.Domain() == "external" {
		username = tag.Name()
	} else {
		username = tag.Id()
	}
	return params.User(username), nil
}

// runWithContext runs the given function and completes either when the
// function completes, or when the given context is canceled. If the
// function returns because the context was cancelled then the returned
// error will have the value of ctx.Err().
func runWithContext(ctx context.Context, f func() error) error {
	c := make(chan error)
	go func() {
		err := f()
		select {
		case c <- err:
		case <-ctx.Done():
			if err != nil {
				zapctx.Info(ctx, "error in canceled task", zaputil.Error(err))
			}
		}
	}()
	select {
	case err := <-c:
		return errgo.Mask(err, errgo.Any)
	case <-ctx.Done():
		return errgo.Mask(ctx.Err(), errgo.Any)
	}
}

func modelStatus(info *mongodoc.ModelInfo) jujuparams.EntityStatus {
	var status jujuparams.EntityStatus
	if info == nil {
		return status
	}
	status.Status = jujustatus.Status(info.Status.Status)
	status.Info = info.Status.Message
	status.Data = info.Status.Data
	if !info.Status.Since.IsZero() {
		status.Since = &info.Status.Since
	}
	return status
}

func modelVersion(ctx context.Context, info *mongodoc.ModelInfo) *version.Number {
	if info == nil {
		return nil
	}
	versionString, _ := info.Config[config.AgentVersionKey].(string)
	if versionString == "" {
		return nil
	}
	v, err := version.Parse(versionString)
	if err != nil {
		zapctx.Warn(ctx, "cannot parse agent-version", zap.String("agent-version", versionString), zap.Error(err))
		return nil
	}
	return &v
}

// authorizer implements facade.Authorizer
type authorizer struct {
	id identchecker.Identity
}

func (a authorizer) GetAuthTag() names.Tag {
	n := a.id.Id()
	if names.IsValidUserName(n) {
		return names.NewLocalUserTag(n)
	}
	return names.NewUserTag(n)
}

func (authorizer) AuthController() bool {
	return false
}

func (authorizer) AuthMachineAgent() bool {
	return false
}

func (authorizer) AuthApplicationAgent() bool {
	return false
}

func (authorizer) AuthUnitAgent() bool {
	return false
}

func (a authorizer) AuthOwner(tag names.Tag) bool {
	t := a.GetAuthTag()
	return tag.Kind() == t.Kind() && tag.Id() == t.Id()
}

func (authorizer) AuthClient() bool {
	return true
}

func (authorizer) HasPermission(operation permission.Access, target names.Tag) (bool, error) {
	return false, nil
}

func (authorizer) UserHasPermission(user names.UserTag, operation permission.Access, target names.Tag) (bool, error) {
	return false, nil
}

func (authorizer) ConnectedModel() string {
	return ""
}<|MERGE_RESOLUTION|>--- conflicted
+++ resolved
@@ -59,7 +59,6 @@
 // name of the top level method to call on controllerRoot
 // to obtain the facade object.
 var facades = map[facade]string{
-<<<<<<< HEAD
 	{"Bundle", 1}:              "Bundle",
 	{"Cloud", 1}:               "CloudV1",
 	{"Cloud", 2}:               "CloudV2",
@@ -73,7 +72,8 @@
 	{"Controller", 7}:          "ControllerV7",
 	{"Controller", 8}:          "ControllerV8",
 	{"Controller", 9}:          "ControllerV9",
-	{"JIMM", 1}:                "JIMM",
+	{"JIMM", 1}:                "JIMMV2",
+	{"JIMM", 2}:                "JIMMV2",
 	{"ModelManager", 2}:        "ModelManagerV2",
 	{"ModelManager", 3}:        "ModelManagerV3",
 	{"ModelManager", 4}:        "ModelManagerAPI",
@@ -81,23 +81,6 @@
 	{"Pinger", 1}:              "Pinger",
 	{"UserManager", 1}:         "UserManager",
 	{"ModelSummaryWatcher", 1}: "ModelSummaryWatcher",
-=======
-	{"Bundle", 1}:       "Bundle",
-	{"Cloud", 1}:        "CloudV1",
-	{"Cloud", 2}:        "CloudV2",
-	{"Cloud", 3}:        "CloudV3",
-	{"Cloud", 4}:        "CloudV4",
-	{"Cloud", 5}:        "CloudV5",
-	{"Controller", 3}:   "Controller",
-	{"JIMM", 1}:         "JIMMV2",
-	{"JIMM", 2}:         "JIMMV2",
-	{"ModelManager", 2}: "ModelManagerV2",
-	{"ModelManager", 3}: "ModelManagerV3",
-	{"ModelManager", 4}: "ModelManagerAPI",
-	{"ModelManager", 5}: "ModelManagerAPI",
-	{"Pinger", 1}:       "Pinger",
-	{"UserManager", 1}:  "UserManager",
->>>>>>> 8101bc5a
 }
 
 // controllerRoot is the root for endpoints served on controller connections.
@@ -113,22 +96,15 @@
 	watchers *watcherRegistry
 
 	// mu protects the fields below it
-<<<<<<< HEAD
 	mu       sync.Mutex
 	identity identchecker.ACLIdentity
 	facades  map[facade]string
-=======
-	mu          sync.Mutex
-	authContext context.Context
-	facades     map[facade]string
 
 	controllerUUIDMasking bool
->>>>>>> 8101bc5a
 }
 
 func newControllerRoot(jem *jem.JEM, a *auth.Authenticator, p jemserver.Params, hm heartMonitor) *controllerRoot {
 	r := &controllerRoot{
-<<<<<<< HEAD
 		params:        p,
 		auth:          a,
 		jem:           jem,
@@ -138,16 +114,7 @@
 		watchers: &watcherRegistry{
 			watchers: make(map[string]*modelSummaryWatcher),
 		},
-=======
-		authContext:           context.Background(),
-		params:                p,
-		authPool:              ap,
-		jem:                   jem,
-		heartMonitor:          hm,
-		facades:               unauthenticatedFacades,
-		schemataCache:         make(map[params.Cloud]map[jujucloud.AuthType]jujucloud.CredentialSchema),
 		controllerUUIDMasking: true,
->>>>>>> 8101bc5a
 	}
 	r.findMethod = rpcreflect.ValueOf(reflect.ValueOf(r)).FindMethod
 	return r
@@ -813,16 +780,11 @@
 
 // UserModelStats returns statistics about all the models that were created
 // by the currently authenticated user.
-<<<<<<< HEAD
-func (j jimm) UserModelStats(ctx context.Context) (params.UserModelStatsResponse, error) {
+func (j jimmV2) UserModelStats(ctx context.Context) (params.UserModelStatsResponse, error) {
+	models := make(map[string]params.ModelStats)
+
+	user := j.root.identity.Id()
 	ctx = auth.ContextWithIdentity(ctx, j.root.identity)
-=======
-func (j jimmV2) UserModelStats(ctx context.Context) (params.UserModelStatsResponse, error) {
-	ctx = ctxutil.Join(ctx, j.root.authContext)
->>>>>>> 8101bc5a
-	models := make(map[string]params.ModelStats)
-
-	user := j.root.identity.Id()
 	it := j.root.jem.DB.NewCanReadIter(ctx,
 		j.root.jem.DB.Models().
 			Find(bson.D{{"creator", user}}).
@@ -847,7 +809,7 @@
 // with any model information is the UUID of the juju controller that is
 // hosting the model, and not JAAS.
 func (j jimmV2) DisableControllerUUIDMasking(ctx context.Context) error {
-	err := auth.CheckACL(j.root.authContext, []string{string(j.root.jem.ControllerAdmin())})
+	err := auth.CheckACL(ctx, j.root.identity, []string{string(j.root.jem.ControllerAdmin())})
 	if err != nil {
 		return errgo.Mask(err, errgo.Is(params.ErrUnauthorized))
 	}
@@ -858,13 +820,15 @@
 // ListControllers returns the list of juju controllers hosting models
 // as part of this JAAS system.
 func (j jimmV2) ListControllers(ctx context.Context) (params.ListControllerResponse, error) {
-	ctx = ctxutil.Join(ctx, j.root.authContext)
+	ctx = auth.ContextWithIdentity(ctx, j.root.identity)
+
 	var controllers []params.ControllerResponse
 
 	// NOTE (alesstimec -> mhilton): Controllers shouldn't be readable by non-acl users even if they are public.
 	iter := j.root.jem.DB.NewCanReadIter(ctx, j.root.jem.DB.Controllers().Find(nil).Sort("_id").Iter())
+	defer iter.Close(ctx)
 	var ctl mongodoc.Controller
-	for iter.Next(&ctl) {
+	for iter.Next(ctx, &ctl) {
 		controllers = append(controllers, params.ControllerResponse{
 			Path:             ctl.Path,
 			Public:           ctl.Public,
@@ -874,7 +838,7 @@
 			Version:          ctl.Version.String(),
 		})
 	}
-	if err := iter.Err(); err != nil {
+	if err := iter.Err(ctx); err != nil {
 		return params.ListControllerResponse{}, errgo.Notef(err, "cannot get controllers")
 	}
 	return params.ListControllerResponse{
