// Copyright 2016 Canonical Ltd.

package jujuapi_test

import (
	"context"
<<<<<<< HEAD
	"sort"
=======
>>>>>>> 8101bc5a
	"sync"
	"time"

	"github.com/juju/juju/api"
	"github.com/juju/juju/api/base"
	controllerapi "github.com/juju/juju/api/controller"
	"github.com/juju/juju/api/modelmanager"
	"github.com/juju/juju/api/usermanager"
	jujuparams "github.com/juju/juju/apiserver/params"
	"github.com/juju/juju/controller"
	"github.com/juju/juju/rpc"
	jc "github.com/juju/testing/checkers"
	"github.com/juju/utils"
	"github.com/juju/version"
	gc "gopkg.in/check.v1"
	errgo "gopkg.in/errgo.v1"
	"gopkg.in/juju/names.v3"
	"gopkg.in/macaroon.v2"

	"github.com/CanonicalLtd/jimm/internal/jujuapi"
	"github.com/CanonicalLtd/jimm/params"
	jimmversion "github.com/CanonicalLtd/jimm/version"
)

type controllerSuite struct {
	websocketSuite
}

var _ = gc.Suite(&controllerSuite{})

func (s *controllerSuite) SetUpTest(c *gc.C) {
	s.ServerParams.CharmstoreLocation = "https://api.jujucharms.com/charmstore"
	s.ServerParams.MeteringLocation = "https://api.jujucharms.com/omnibus"
	s.websocketSuite.SetUpTest(c)
	s.PatchValue(&utils.OutgoingAccessAllowed, true)
}

func (s *controllerSuite) TestServerVersion(c *gc.C) {
	ctx := context.Background()

	ctlPath := params.EntityPath{"test", "controller-1"}
	s.AssertAddController(ctx, c, ctlPath, true)
	testVersion := version.MustParse("5.4.3")
	err := s.JEM.DB.SetControllerVersion(ctx, ctlPath, testVersion)
	c.Assert(err, gc.Equals, nil)

	conn := s.open(c, nil, "test")
	defer conn.Close()

	v, ok := conn.ServerVersion()
	c.Assert(ok, gc.Equals, true)
	c.Assert(v, jc.DeepEquals, testVersion)
}

func (s *controllerSuite) TestOldAdminVersionFails(c *gc.C) {
	ctx := context.Background()

	s.AssertAddController(ctx, c, params.EntityPath{User: "test", Name: "controller-1"}, true)
	cred := s.AssertUpdateCredential(ctx, c, "test", "dummy", "cred1", "empty")
	mi := s.assertCreateModel(c, createModelParams{name: "model-1", username: "test", cred: cred})
	modelUUID := mi.UUID
	conn := s.open(c, &api.Info{
		ModelTag:  names.NewModelTag(modelUUID),
		SkipLogin: true,
	}, "test")
	defer conn.Close()
	var resp jujuparams.RedirectInfoResult
	err := conn.APICall("Admin", 2, "", "Login", nil, &resp)
	c.Assert(err, gc.ErrorMatches, `JIMM does not support login from old clients \(not supported\)`)
	c.Assert(resp, jc.DeepEquals, jujuparams.RedirectInfoResult{})
}

func (s *controllerSuite) TestAdminIDFails(c *gc.C) {
	ctx := context.Background()

	s.AssertAddController(ctx, c, params.EntityPath{User: "test", Name: "controller-1"}, true)
	cred := s.AssertUpdateCredential(ctx, c, "test", "dummy", "cred1", "empty")
	mi := s.assertCreateModel(c, createModelParams{name: "model-1", username: "test", cred: cred})
	modelUUID := mi.UUID
	conn := s.open(c, &api.Info{
		ModelTag:  names.NewModelTag(modelUUID),
		SkipLogin: true,
	}, "test")
	defer conn.Close()
	var resp jujuparams.RedirectInfoResult
	err := conn.APICall("Admin", 3, "Object ID", "Login", nil, &resp)
	c.Assert(err, gc.ErrorMatches, "id not found")
}

func (s *controllerSuite) TestLoginToController(c *gc.C) {
	ctx := context.Background()

	s.AssertAddController(ctx, c, params.EntityPath{User: "test", Name: "controller-1"}, true)
	conn := s.open(c, &api.Info{
		SkipLogin: true,
	}, "test")
	defer conn.Close()
	err := conn.Login(nil, "", "", nil)
	c.Assert(err, gc.Equals, nil)
	var resp jujuparams.RedirectInfoResult
	err = conn.APICall("Admin", 3, "", "RedirectInfo", nil, &resp)
	rerr, ok := errgo.Cause(err).(*rpc.RequestError)
	c.Assert(ok, gc.Equals, true)
	c.Assert(rerr.Code, gc.Equals, jujuparams.CodeNotImplemented)
}

func (s *controllerSuite) TestLoginToControllerWithInvalidMacaroon(c *gc.C) {
	ctx := context.Background()

	s.AssertAddController(ctx, c, params.EntityPath{User: "test", Name: "controller-1"}, true)
	invalidMacaroon, err := macaroon.New(nil, []byte("invalid"), "", macaroon.V1)
	c.Assert(err, gc.Equals, nil)
	conn := s.open(c, &api.Info{
		Macaroons: []macaroon.Slice{{invalidMacaroon}},
	}, "test")
	conn.Close()
}

func (s *controllerSuite) TestUnimplementedMethodFails(c *gc.C) {
	ctx := context.Background()

	s.AssertAddController(ctx, c, params.EntityPath{User: "test", Name: "controller-1"}, true)
	cred := s.AssertUpdateCredential(ctx, c, "test", "dummy", "cred1", "empty")
	mi := s.assertCreateModel(c, createModelParams{name: "model-1", username: "test", cred: cred})
	modelUUID := mi.UUID
	conn := s.open(c, &api.Info{
		ModelTag:  names.NewModelTag(modelUUID),
		SkipLogin: true,
	}, "test")
	defer conn.Close()
	var resp jujuparams.RedirectInfoResult
	err := conn.APICall("Admin", 3, "", "Logout", nil, &resp)
	c.Assert(err, gc.ErrorMatches, `no such request - method Admin.Logout is not implemented \(not implemented\)`)
}

func (s *controllerSuite) TestUnimplementedRootFails(c *gc.C) {
	ctx := context.Background()

	s.AssertAddController(ctx, c, params.EntityPath{User: "test", Name: "controller-1"}, true)
	conn := s.open(c, nil, "test")
	defer conn.Close()
	var resp jujuparams.RedirectInfoResult
	err := conn.APICall("NoSuch", 1, "", "Method", nil, &resp)
	c.Assert(err, gc.ErrorMatches, `unknown version \(1\) of interface "NoSuch" \(not implemented\)`)
}

func (s *controllerSuite) TestJIMMFacadeVersion(c *gc.C) {
	conn := s.open(c, nil, "test")
	defer conn.Close()
	c.Assert(conn.AllFacadeVersions()["JIMM"], jc.DeepEquals, []int{1, 2})
}

func (s *controllerSuite) TestUserModelStats(c *gc.C) {
	ctx := context.Background()

	ctlPath := s.AssertAddController(ctx, c, params.EntityPath{User: "test", Name: "controller-1"}, true)
	cred := s.AssertUpdateCredential(ctx, c, "test", "dummy", "cred1", "empty")
	cred2 := s.AssertUpdateCredential(ctx, c, "test2", "dummy", "cred1", "empty")
	err := s.JEM.DB.SetACL(ctx, s.JEM.DB.Controllers(), ctlPath, params.ACL{
		Read: []string{"test2"},
	})

	c.Assert(err, gc.Equals, nil)

	model1 := s.assertCreateModel(c, createModelParams{name: "model-1", username: "test", cred: cred})
	model2 := s.assertCreateModel(c, createModelParams{name: "model-2", username: "test2", cred: cred2})
	model3 := s.assertCreateModel(c, createModelParams{name: "model-3", username: "test2", cred: cred2})

	// Update some stats for the models we've just created'
	t0 := time.Unix(0, 0)

	err = s.JEM.DB.UpdateModelCounts(ctx, ctlPath, model1.UUID, map[params.EntityCount]int{
		params.UnitCount: 99,
	}, t0)

	c.Assert(err, gc.Equals, nil)
	err = s.JEM.DB.UpdateModelCounts(ctx, ctlPath, model2.UUID, map[params.EntityCount]int{
		params.MachineCount: 10,
	}, t0)

	c.Assert(err, gc.Equals, nil)
	err = s.JEM.DB.UpdateModelCounts(ctx, ctlPath, model3.UUID, map[params.EntityCount]int{
		params.ApplicationCount: 1,
	}, t0)

	c.Assert(err, gc.Equals, nil)

	// Allow test2/model-3 access to everyone, so that we can be sure we're
	// not seeing models that we have access to but aren't the creator of.
	err = s.JEM.DB.SetACL(ctx, s.JEM.DB.Models(), params.EntityPath{User: "test2", Name: "model-3"}, params.ACL{
		Read: []string{"test"},
	})

	// Open the API connection as user "test". We should only see the one model.
	conn := s.open(c, nil, "test")
	defer conn.Close()
	var resp params.UserModelStatsResponse
	err = conn.APICall("JIMM", 1, "", "UserModelStats", nil, &resp)
	c.Assert(err, gc.Equals, nil)

	c.Assert(resp, jc.DeepEquals, params.UserModelStatsResponse{
		Models: map[string]params.ModelStats{
			model1.UUID: {
				Model: jujuparams.Model{
					Name:     "model-1",
					UUID:     model1.UUID,
					OwnerTag: names.NewUserTag(model1.Owner).String(),
				},
				Counts: map[params.EntityCount]params.Count{
					params.UnitCount: {
						Time:    t0,
						Current: 99,
						Max:     99,
						Total:   99,
					},
				},
			},
		},
	})

	// As test2, we should see the other two models.
	conn = s.open(c, nil, "test2")
	defer conn.Close()
	resp = params.UserModelStatsResponse{}
	err = conn.APICall("JIMM", 1, "", "UserModelStats", nil, &resp)
	c.Assert(err, gc.Equals, nil)

	c.Assert(resp, jc.DeepEquals, params.UserModelStatsResponse{
		Models: map[string]params.ModelStats{
			model2.UUID: {
				Model: jujuparams.Model{
					Name:     "model-2",
					UUID:     model2.UUID,
					OwnerTag: names.NewUserTag(model2.Owner).String(),
				},
				Counts: map[params.EntityCount]params.Count{
					params.MachineCount: {
						Time:    t0,
						Current: 10,
						Max:     10,
						Total:   10,
					},
				},
			},
			model3.UUID: {
				Model: jujuparams.Model{
					Name:     "model-3",
					UUID:     model3.UUID,
					OwnerTag: names.NewUserTag(model3.Owner).String(),
				},
				Counts: map[params.EntityCount]params.Count{
					params.ApplicationCount: {
						Time:    t0,
						Current: 1,
						Max:     1,
						Total:   1,
					},
				},
			},
		},
	})
}

func (s *controllerSuite) TestListControllers(c *gc.C) {
	ctlId0 := s.AssertAddController(c, params.EntityPath{User: "test", Name: "controller-0"}, true)
	ctlId1 := s.AssertAddController(c, params.EntityPath{User: "test", Name: "controller-1"}, true)
	ctlId2 := s.AssertAddController(c, params.EntityPath{User: "test", Name: "controller-2"}, true)

	c0, err := s.JEM.DB.Controller(context.Background(), ctlId0)
	c.Assert(err, gc.Equals, nil)
	c1, err := s.JEM.DB.Controller(context.Background(), ctlId1)
	c.Assert(err, gc.Equals, nil)
	c2, err := s.JEM.DB.Controller(context.Background(), ctlId2)
	c.Assert(err, gc.Equals, nil)

	// Open the API connection as user "test".
	conn := s.open(c, nil, "test")
	defer conn.Close()
	var resp params.ListControllerResponse
	err = conn.APICall("JIMM", 2, "", "ListControllers", nil, &resp)
	c.Assert(err, gc.Equals, nil)

	c.Assert(resp, jc.DeepEquals, params.ListControllerResponse{
		Controllers: []params.ControllerResponse{{
			Path:     ctlId0,
			Location: map[string]string{"cloud": "dummy", "region": "dummy-region"},
			Public:   true,
			UUID:     c0.UUID,
			Version:  c0.Version.String(),
		}, {
			Path:     ctlId1,
			Location: map[string]string{"cloud": "dummy", "region": "dummy-region"},
			Public:   true,
			UUID:     c1.UUID,
			Version:  c1.Version.String(),
		}, {
			Path:     ctlId2,
			Location: map[string]string{"cloud": "dummy", "region": "dummy-region"},
			Public:   true,
			UUID:     c2.UUID,
			Version:  c2.Version.String(),
		}},
	})
}

func (s *controllerSuite) TestListControllersUnauthorizedUser(c *gc.C) {
	s.AssertAddController(c, params.EntityPath{User: "test", Name: "controller-0"}, true)
	s.AssertAddController(c, params.EntityPath{User: "test", Name: "controller-1"}, true)
	s.AssertAddController(c, params.EntityPath{User: "test", Name: "controller-2"}, true)

	// Open the API connection as user "unknown-user".
	conn := s.open(c, nil, "unknown-user")
	defer conn.Close()
	var resp params.ListControllerResponse
	err := conn.APICall("JIMM", 2, "", "ListControllers", nil, &resp)
	c.Assert(err, gc.Equals, nil)

	c.Assert(resp, jc.DeepEquals, params.ListControllerResponse{})
}

func (s *controllerSuite) TestControllerConfig(c *gc.C) {
	conn := s.open(c, nil, "test")
	defer conn.Close()
	client := controllerapi.NewClient(conn)
	conf, err := client.ControllerConfig()
	c.Assert(err, gc.Equals, nil)
	c.Assert(conf, jc.DeepEquals, controller.Config(map[string]interface{}{
		"charmstore-url": "https://api.jujucharms.com/charmstore",
		"metering-url":   "https://api.jujucharms.com/omnibus",
	}))
}

func (s *controllerSuite) TestModelConfig(c *gc.C) {
	conn := s.open(c, nil, "test")
	defer conn.Close()
	client := controllerapi.NewClient(conn)
	_, err := client.ModelConfig()
	c.Assert(err, gc.ErrorMatches, `permission denied \(unauthorized access\)`)
	c.Assert(jujuparams.IsCodeUnauthorized(err), gc.Equals, true)
}

func (s *controllerSuite) TestAllModels(c *gc.C) {
	ctx := context.Background()

	ctlPath := s.AssertAddController(ctx, c, params.EntityPath{User: "test", Name: "controller-1"}, true)
	s.AssertUpdateCredential(ctx, c, "test", "dummy", "cred1", "empty")
	s.AssertUpdateCredential(ctx, c, "test2", "dummy", "cred1", "empty")
	err := s.JEM.DB.SetACL(ctx, s.JEM.DB.Controllers(), ctlPath, params.ACL{
		Read: []string{"test2"},
	})

	c.Assert(err, gc.Equals, nil)

	mi := s.assertCreateModel(c, createModelParams{name: "model-1", username: "test", cred: "cred1"})
	modelUUID1 := mi.UUID
	s.assertCreateModel(c, createModelParams{name: "model-2", username: "test2", cred: "cred1"})
	mi = s.assertCreateModel(c, createModelParams{name: "model-3", username: "test2", cred: "cred1"})
	modelUUID3 := mi.UUID

	conn := s.open(c, nil, "test")
	defer conn.Close()
	client := controllerapi.NewClient(conn)

	err = s.JEM.DB.SetACL(ctx, s.JEM.DB.Models(), params.EntityPath{User: "test2", Name: "model-3"}, params.ACL{
		Read: []string{"test"},
	})

	c.Assert(err, gc.Equals, nil)

	models, err := client.AllModels()
	c.Assert(err, gc.Equals, nil)
	c.Assert(models, jc.DeepEquals, []base.UserModel{{
		Name:           "model-1",
		UUID:           modelUUID1,
		Owner:          "test@external",
		LastConnection: nil,
		Type:           "iaas",
	}, {
		Name:           "model-3",
		UUID:           modelUUID3,
		Owner:          "test2@external",
		LastConnection: nil,
		Type:           "iaas",
	}})
}

func (s *controllerSuite) TestModelStatus(c *gc.C) {
	ctx := context.Background()

	ctlPath := s.AssertAddController(ctx, c, params.EntityPath{User: "test", Name: "controller-1"}, true)
	s.AssertUpdateCredential(ctx, c, "test", "dummy", "cred1", "empty")
	s.AssertUpdateCredential(ctx, c, "test2", "dummy", "cred1", "empty")
	err := s.JEM.DB.SetACL(ctx, s.JEM.DB.Controllers(), ctlPath, params.ACL{
		Read: []string{"test2"},
	})

	c.Assert(err, gc.Equals, nil)

	mi := s.assertCreateModel(c, createModelParams{name: "model-1", username: "test", cred: "cred1"})
	modelUUID1 := mi.UUID
	mi = s.assertCreateModel(c, createModelParams{name: "model-2", username: "test2", cred: "cred1"})
	modelUUID2 := mi.UUID
	mi = s.assertCreateModel(c, createModelParams{name: "model-3", username: "test2", cred: "cred1"})
	modelUUID3 := mi.UUID

	err = s.JEM.DB.SetACL(ctx, s.JEM.DB.Models(), params.EntityPath{User: "test2", Name: "model-3"}, params.ACL{
		Read: []string{"test"},
	})

	c.Assert(err, gc.Equals, nil)

	type modelStatuser interface {
		ModelStatus(tags ...names.ModelTag) ([]base.ModelStatus, error)
	}
	doTest := func(client modelStatuser) {
		models, err := client.ModelStatus(names.NewModelTag(modelUUID1), names.NewModelTag(modelUUID3))
		c.Assert(err, gc.Equals, nil)
		c.Assert(models, jc.DeepEquals, []base.ModelStatus{{
			UUID:               modelUUID1,
			Life:               "alive",
			Owner:              "test@external",
			TotalMachineCount:  0,
			CoreCount:          0,
			HostedMachineCount: 0,
			ApplicationCount:   0,
			Machines:           []base.Machine{},
		}, {
			UUID:               modelUUID3,
			Life:               "alive",
			Owner:              "test2@external",
			TotalMachineCount:  0,
			CoreCount:          0,
			HostedMachineCount: 0,
			ApplicationCount:   0,
			Machines:           []base.Machine{},
		}})
		_, err = client.ModelStatus(names.NewModelTag(modelUUID2))
		c.Assert(err, gc.ErrorMatches, `unauthorized`)
	}

	conn := s.open(c, nil, "test")
	defer conn.Close()
	doTest(controllerapi.NewClient(conn))
	doTest(modelmanager.NewClient(conn))
}

type testHeartMonitor struct {
	c         chan time.Time
	firstBeat chan struct{}

	// mu protects the fields below.
	mu              sync.Mutex
	_beats          int
	dead            bool
	firstBeatClosed bool
}

func newTestHeartMonitor() *testHeartMonitor {
	return &testHeartMonitor{
		c:         make(chan time.Time),
		firstBeat: make(chan struct{}),
	}
}

func (m *testHeartMonitor) Heartbeat() {
	m.mu.Lock()
	defer m.mu.Unlock()
	m._beats++
	if !m.firstBeatClosed {
		close(m.firstBeat)
		m.firstBeatClosed = true
	}

}

func (m *testHeartMonitor) Dead() <-chan time.Time {
	return m.c
}

func (m *testHeartMonitor) Stop() bool {
	return m.dead
}

func (m *testHeartMonitor) kill(t time.Time) {
	m.mu.Lock()
	m.dead = true
	m.mu.Unlock()
	m.c <- t
}

func (m *testHeartMonitor) beats() int {
	m.mu.Lock()
	defer m.mu.Unlock()
	return m._beats
}

func (m *testHeartMonitor) waitForFirstPing(c *gc.C, d time.Duration) {
	select {
	case <-m.firstBeat:
	case <-time.After(d):
		c.Fatalf("timeout waiting for first ping")
	}
}

func (s *controllerSuite) TestConnectionClosesWhenHeartMonitorDies(c *gc.C) {
	hm := newTestHeartMonitor()
	s.PatchValue(jujuapi.NewHeartMonitor, jujuapi.InternalHeartMonitor(func(time.Duration) jujuapi.HeartMonitor {
		return hm
	}))
	conn := s.open(c, nil, "test")
	defer conn.Close()
	hm.kill(time.Now())
	beats := hm.beats()
	var err error
	for beats < 10 {
		time.Sleep(10 * time.Millisecond)
		err = conn.APICall("Pinger", 1, "", "Ping", nil, nil)
		if err != nil {
			break
		}
		beats++
	}
	c.Assert(err, gc.ErrorMatches, `connection is shut down`)
	c.Assert(hm.beats(), gc.Equals, beats)
}

func (s *controllerSuite) TestPingerUpdatesHeartMonitor(c *gc.C) {
	hm := newTestHeartMonitor()
	s.PatchValue(jujuapi.NewHeartMonitor, jujuapi.InternalHeartMonitor(func(time.Duration) jujuapi.HeartMonitor {
		return hm
	}))
	conn := s.open(c, nil, "test")
	defer conn.Close()
	beats := hm.beats()
	err := conn.APICall("Pinger", 1, "", "Ping", nil, nil)
	c.Assert(err, gc.Equals, nil)
	c.Assert(hm.beats(), gc.Equals, beats+1)
}

func (s *controllerSuite) TestUnauthenticatedPinger(c *gc.C) {
	hm := newTestHeartMonitor()
	s.PatchValue(jujuapi.NewHeartMonitor, jujuapi.InternalHeartMonitor(func(time.Duration) jujuapi.HeartMonitor {
		return hm
	}))
	conn := s.open(c, &api.Info{SkipLogin: true}, "test")
	defer conn.Close()
	err := conn.APICall("Pinger", 1, "", "Ping", nil, nil)
	c.Assert(err, gc.Equals, nil)
	c.Assert(hm.beats(), gc.Equals, 1)
}

func (s *controllerSuite) TestAddUser(c *gc.C) {
	conn := s.open(c, nil, "alice")
	defer conn.Close()

	client := usermanager.NewClient(conn)
	_, _, err := client.AddUser("bob", "Bob", "bob's super secret password")
	c.Assert(err, gc.ErrorMatches, `unauthorized \(unauthorized access\)`)
}

func (s *controllerSuite) TestRemoveUser(c *gc.C) {
	conn := s.open(c, nil, "alice")
	defer conn.Close()

	client := usermanager.NewClient(conn)
	err := client.RemoveUser("bob")
	c.Assert(err, gc.ErrorMatches, `unauthorized \(unauthorized access\)`)
}

func (s *controllerSuite) TestEnableUser(c *gc.C) {
	conn := s.open(c, nil, "alice")
	defer conn.Close()

	client := usermanager.NewClient(conn)
	err := client.EnableUser("bob")
	c.Assert(err, gc.ErrorMatches, `unauthorized \(unauthorized access\)`)
}

func (s *controllerSuite) TestDisableUser(c *gc.C) {
	conn := s.open(c, nil, "alice")
	defer conn.Close()

	client := usermanager.NewClient(conn)
	err := client.DisableUser("bob")
	c.Assert(err, gc.ErrorMatches, `unauthorized \(unauthorized access\)`)
}

func (s *controllerSuite) TestUserInfoAllUsers(c *gc.C) {
	conn := s.open(c, nil, "alice")
	defer conn.Close()

	client := usermanager.NewClient(conn)
	users, err := client.UserInfo(nil, usermanager.AllUsers)
	c.Assert(err, gc.Equals, nil)
	c.Assert(len(users), gc.Equals, 0)
}

func (s *controllerSuite) TestUserInfoSpecifiedUser(c *gc.C) {
	conn := s.open(c, nil, "alice")
	defer conn.Close()

	client := usermanager.NewClient(conn)
	users, err := client.UserInfo([]string{"alice@external"}, usermanager.AllUsers)
	c.Assert(err, gc.Equals, nil)
	c.Assert(len(users), gc.Equals, 1)
	c.Assert(users[0], jc.DeepEquals, jujuparams.UserInfo{
		Username:    "alice@external",
		DisplayName: "alice@external",
		Access:      "add-model",
	})
}

func (s *controllerSuite) TestUserInfoSpecifiedUsers(c *gc.C) {
	conn := s.open(c, nil, "alice")
	defer conn.Close()

	client := usermanager.NewClient(conn)
	users, err := client.UserInfo([]string{"alice@external", "bob@external"}, usermanager.AllUsers)
	c.Assert(err, gc.ErrorMatches, "bob@external: unauthorized")
	c.Assert(users, gc.HasLen, 0)
}

func (s *controllerSuite) TestUserInfoWithDomain(c *gc.C) {
	conn := s.open(c, nil, "alice@mydomain")
	defer conn.Close()

	client := usermanager.NewClient(conn)
	users, err := client.UserInfo([]string{"alice@mydomain"}, usermanager.AllUsers)
	c.Assert(err, gc.Equals, nil)
	c.Assert(len(users), gc.Equals, 1)
	c.Assert(users[0], jc.DeepEquals, jujuparams.UserInfo{
		Username:    "alice@mydomain",
		DisplayName: "alice@mydomain",
		Access:      "add-model",
	})
}

func (s *controllerSuite) TestUserInfoInvalidUsername(c *gc.C) {
	conn := s.open(c, nil, "alice")
	defer conn.Close()

	client := usermanager.NewClient(conn)
	users, err := client.UserInfo([]string{"alice-@external"}, usermanager.AllUsers)
	c.Assert(err, gc.ErrorMatches, `"alice-@external" is not a valid username`)
	c.Assert(users, gc.HasLen, 0)
}

func (s *controllerSuite) TestUserInfoLocalUsername(c *gc.C) {
	conn := s.open(c, nil, "alice")
	defer conn.Close()

	client := usermanager.NewClient(conn)
	users, err := client.UserInfo([]string{"alice"}, usermanager.AllUsers)
	c.Assert(err, gc.ErrorMatches, `alice: unsupported local user`)
	c.Assert(users, gc.HasLen, 0)
}

func (s *controllerSuite) TestSetPassword(c *gc.C) {
	conn := s.open(c, nil, "alice")
	defer conn.Close()

	client := usermanager.NewClient(conn)
	err := client.SetPassword("bob", "bob's new super secret password")
	c.Assert(err, gc.ErrorMatches, `unauthorized \(unauthorized access\)`)
}

func (s *controllerSuite) TestWatchModelSummaries(c *gc.C) {
	ctx := context.Background()

	ctlPath := s.AssertAddController(ctx, c, params.EntityPath{User: "test", Name: "controller-1"}, true)
	s.AssertUpdateCredential(ctx, c, "test", "dummy", "cred1", "empty")
	s.AssertUpdateCredential(ctx, c, "test2", "dummy", "cred1", "empty")
	err := s.JEM.DB.SetACL(ctx, s.JEM.DB.Controllers(), ctlPath, params.ACL{
		Read: []string{"test2"},
	})

	c.Assert(err, gc.Equals, nil)

	mi := s.assertCreateModel(c, createModelParams{name: "model-1", username: "test", cred: "cred1"})
	modelUUID1 := mi.UUID
	s.assertCreateModel(c, createModelParams{name: "model-2", username: "test2", cred: "cred1"})
	mi = s.assertCreateModel(c, createModelParams{name: "model-3", username: "test2", cred: "cred1"})
	modelUUID3 := mi.UUID
	c.Logf("models: %v %v", modelUUID1, modelUUID3)

	err = s.JEM.DB.SetACL(ctx, s.JEM.DB.Models(), params.EntityPath{User: "test2", Name: "model-3"}, params.ACL{
		Read: []string{"test"},
	})
	c.Assert(err, gc.Equals, nil)

	done := s.Pubsub.Publish(modelUUID1, jujuparams.ModelAbstract{
		UUID:  modelUUID1,
		Cloud: "test-cloud",
		Name:  "test-name-1",
	})
	select {
	case <-done:
	case <-time.After(time.Second):
		c.Fatalf("timed out")
	}
	done = s.Pubsub.Publish(modelUUID3, jujuparams.ModelAbstract{
		UUID:  modelUUID3,
		Cloud: "test-cloud",
		Name:  "test-name-3",
	})
	select {
	case <-done:
	case <-time.After(time.Second):
		c.Fatalf("timed out")
	}

	expectedModels := []jujuparams.ModelAbstract{{
		UUID:  modelUUID1,
		Cloud: "test-cloud",
		Name:  "test-name-1",
	}, {
		UUID:  modelUUID3,
		Cloud: "test-cloud",
		Name:  "test-name-3",
	}}
	sort.Slice(expectedModels, func(i, j int) bool {
		return expectedModels[i].UUID < expectedModels[j].UUID
	})

	conn := s.open(c, nil, "test")
	defer conn.Close()

	var watcherID jujuparams.SummaryWatcherID
	err = conn.APICall("Controller", 9, "", "WatchModelSummaries", nil, &watcherID)
	c.Assert(err, jc.ErrorIsNil)

	var summaries jujuparams.SummaryWatcherNextResults
	err = conn.APICall("ModelSummaryWatcher", 1, watcherID.WatcherID, "Next", nil, &summaries)
	c.Assert(err, jc.ErrorIsNil)
	c.Assert(summaries.Models, gc.DeepEquals, expectedModels)

	err = conn.APICall("ModelSummaryWatcher", 1, watcherID.WatcherID, "Stop", nil, nil)
	c.Assert(err, jc.ErrorIsNil)

	err = conn.APICall("ModelSummaryWatcher", 1, "unknown-id", "Next", nil, &summaries)
	c.Assert(err, gc.ErrorMatches, `not found \(not found\)`)
}

func (s *controllerSuite) TestMongoVersion(c *gc.C) {
	ctx := context.Background()

	s.AssertAddController(ctx, c, params.EntityPath{User: "test", Name: "controller-1"}, true)
	s.AssertUpdateCredential(ctx, c, "test", "dummy", "cred1", "empty")

	conn := s.open(c, nil, "test")
	defer conn.Close()

	var version jujuparams.StringResult
	err := conn.APICall("Controller", 6, "", "MongoVersion", nil, &version)
	c.Assert(err, jc.ErrorIsNil)
	c.Assert(version.Result, gc.Not(gc.Equals), "")

	err = conn.APICall("Controller", 9, "", "MongoVersion", nil, &version)
	c.Assert(err, jc.ErrorIsNil)
	c.Assert(version.Result, gc.Not(gc.Equals), "")
}

func (s *controllerSuite) TestConfigSet(c *gc.C) {
	ctx := context.Background()

	s.AssertAddController(ctx, c, params.EntityPath{User: "test", Name: "controller-1"}, true)
	s.AssertUpdateCredential(ctx, c, "test", "dummy", "cred1", "empty")

	conn := s.open(c, nil, "test")
	defer conn.Close()

	err := conn.APICall("Controller", 5, "", "ConfigSet", jujuparams.ControllerConfigSet{}, nil)
	c.Assert(err, jc.ErrorIsNil)

	err = conn.APICall("Controller", 9, "", "ConfigSet", jujuparams.ControllerConfigSet{}, nil)
	c.Assert(err, jc.ErrorIsNil)
}

func (s *controllerSuite) TestIdentityProviderURL(c *gc.C) {
	ctx := context.Background()

	s.AssertAddController(ctx, c, params.EntityPath{User: "test", Name: "controller-1"}, true)
	s.AssertUpdateCredential(ctx, c, "test", "dummy", "cred1", "empty")

	conn := s.open(c, nil, "test")
	defer conn.Close()

	var result jujuparams.StringResult
	err := conn.APICall("Controller", 7, "", "IdentityProviderURL", nil, &result)
	c.Assert(err, jc.ErrorIsNil)
	c.Assert(result.Result, gc.Matches, `https://127\.0\.0\.1.*`)

	err = conn.APICall("Controller", 9, "", "IdentityProviderURL", nil, &result)
	c.Assert(err, jc.ErrorIsNil)
	c.Assert(result.Result, gc.Matches, `https://127\.0\.0\.1.*`)
}

func (s *controllerSuite) TestControllerVersion(c *gc.C) {
	ctx := context.Background()

	s.AssertAddController(ctx, c, params.EntityPath{User: "test", Name: "controller-1"}, true)
	s.AssertUpdateCredential(ctx, c, "test", "dummy", "cred1", "empty")

	conn := s.open(c, nil, "test")
	defer conn.Close()

	var result jujuparams.ControllerVersionResults
	err := conn.APICall("Controller", 8, "", "ControllerVersion", nil, &result)
	c.Assert(err, jc.ErrorIsNil)
	c.Assert(result, jc.DeepEquals, jujuparams.ControllerVersionResults{
		Version:   "0.0.0",
		GitCommit: jimmversion.VersionInfo.GitCommit,
	})

	err = conn.APICall("Controller", 9, "", "ControllerVersion", nil, &result)
	c.Assert(err, jc.ErrorIsNil)
	c.Assert(result, jc.DeepEquals, jujuparams.ControllerVersionResults{
		Version:   "0.0.0",
		GitCommit: jimmversion.VersionInfo.GitCommit,
	})
}

func assertModelInfo(c *gc.C, obtained, expected []jujuparams.ModelInfoResult) {
	for i := range obtained {
		// DefaultSeries changes between juju versions and
		// we don't care about its specific value.
		if obtained[i].Result != nil {
			obtained[i].Result.DefaultSeries = ""
		}
	}
	for i := range obtained {
		if obtained[i].Result == nil {
			continue
		}
		obtained[i].Result.Status.Since = nil
		for j := range obtained[i].Result.Users {
			obtained[i].Result.Users[j].LastConnection = nil
		}
	}
	c.Assert(obtained, jc.DeepEquals, expected)
}

func newBool(b bool) *bool {
	return &b
}<|MERGE_RESOLUTION|>--- conflicted
+++ resolved
@@ -4,10 +4,7 @@
 
 import (
 	"context"
-<<<<<<< HEAD
 	"sort"
-=======
->>>>>>> 8101bc5a
 	"sync"
 	"time"
 
@@ -272,9 +269,10 @@
 }
 
 func (s *controllerSuite) TestListControllers(c *gc.C) {
-	ctlId0 := s.AssertAddController(c, params.EntityPath{User: "test", Name: "controller-0"}, true)
-	ctlId1 := s.AssertAddController(c, params.EntityPath{User: "test", Name: "controller-1"}, true)
-	ctlId2 := s.AssertAddController(c, params.EntityPath{User: "test", Name: "controller-2"}, true)
+	ctx := context.Background()
+	ctlId0 := s.AssertAddController(ctx, c, params.EntityPath{User: "test", Name: "controller-0"}, true)
+	ctlId1 := s.AssertAddController(ctx, c, params.EntityPath{User: "test", Name: "controller-1"}, true)
+	ctlId2 := s.AssertAddController(ctx, c, params.EntityPath{User: "test", Name: "controller-2"}, true)
 
 	c0, err := s.JEM.DB.Controller(context.Background(), ctlId0)
 	c.Assert(err, gc.Equals, nil)
@@ -314,9 +312,10 @@
 }
 
 func (s *controllerSuite) TestListControllersUnauthorizedUser(c *gc.C) {
-	s.AssertAddController(c, params.EntityPath{User: "test", Name: "controller-0"}, true)
-	s.AssertAddController(c, params.EntityPath{User: "test", Name: "controller-1"}, true)
-	s.AssertAddController(c, params.EntityPath{User: "test", Name: "controller-2"}, true)
+	ctx := context.Background()
+	s.AssertAddController(ctx, c, params.EntityPath{User: "test", Name: "controller-0"}, true)
+	s.AssertAddController(ctx, c, params.EntityPath{User: "test", Name: "controller-1"}, true)
+	s.AssertAddController(ctx, c, params.EntityPath{User: "test", Name: "controller-2"}, true)
 
 	// Open the API connection as user "unknown-user".
 	conn := s.open(c, nil, "unknown-user")
