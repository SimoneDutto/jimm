--- conflicted
+++ resolved
@@ -134,102 +134,6 @@
 	}
 }
 
-<<<<<<< HEAD
-=======
-// A modelProxyServer serves the /commands and /api server for a model by
-// proxying all requests through to the controller.
-type modelProxyServer struct {
-	jimm *jimm.JIMM
-}
-
-var extractPathInfo = regexp.MustCompile(`^\/?model\/(?P<modeluuid>\w{8}-\w{4}-\w{4}-\w{4}-\w{12})\/(?P<finalPath>.*)$`)
-var modelIndex = mustGetSubexpIndex(extractPathInfo, "modeluuid")
-var finalPathIndex = mustGetSubexpIndex(extractPathInfo, "finalPath")
-
-func mustGetSubexpIndex(regex *regexp.Regexp, name string) int {
-	index := regex.SubexpIndex(name)
-	if index == -1 {
-		panic("failed to find subexp index")
-	}
-	return index
-}
-
-// modelInfoFromPath takes a path to a model endpoint and returns the uuid
-// and final path element. I.e. /model/<uuid>/api return <uuid>,api,err
-// Basic validation of the uuid takes place.
-func modelInfoFromPath(path string) (uuid string, finalPath string, err error) {
-	matches := extractPathInfo.FindStringSubmatch(path)
-	if len(matches) != 3 {
-		return "", "", errors.E("invalid path")
-	}
-	return matches[modelIndex], matches[finalPathIndex], nil
-}
-
-// GetAuthenticationService returns JIMM's oauth authentication service.
-func (s modelProxyServer) GetAuthenticationService() jimm.OAuthAuthenticator {
-	return s.jimm.OAuthAuthenticator
-}
-
-// ServeWS implements jimmhttp.WSServer.
-func (s modelProxyServer) ServeWS(ctx context.Context, clientConn *websocket.Conn) {
-	jwtGenerator := jimm.NewJWTGenerator(&s.jimm.Database, s.jimm, s.jimm.JWTService)
-	connectionFunc := controllerConnectionFunc(s, &jwtGenerator)
-	zapctx.Debug(ctx, "Starting proxier")
-	auditLogger := s.jimm.AddAuditLogEntry
-	proxyHelpers := jimmRPC.ProxyHelpers{
-		ConnClient:              clientConn,
-		TokenGen:                &jwtGenerator,
-		ConnectController:       connectionFunc,
-		AuditLog:                auditLogger,
-		JIMM:                    s.jimm,
-		AuthenticatedIdentityID: auth.SessionIdentityFromContext(ctx),
-	}
-	if err := jimmRPC.ProxySockets(ctx, proxyHelpers); err != nil {
-		zapctx.Error(ctx, "failed to start jimm model proxy", zap.Error(err))
-	}
-
-}
-
-// controllerConnectionFunc returns a function that will be used to
-// connect to a controller when a client makes a request.
-func controllerConnectionFunc(s modelProxyServer, jwtGenerator *jimm.JWTGenerator) func(context.Context) (jimmRPC.WebsocketConnectionWithMetadata, error) {
-	return func(ctx context.Context) (jimmRPC.WebsocketConnectionWithMetadata, error) {
-		const op = errors.Op("proxy.controllerConnectionFunc")
-		path := jimmhttp.PathElementFromContext(ctx, "path")
-		zapctx.Debug(ctx, "grabbing model info from path", zap.String("path", path))
-		uuid, finalPath, err := modelInfoFromPath(path)
-		if err != nil {
-			zapctx.Error(ctx, "error parsing path", zap.Error(err))
-			return jimmRPC.WebsocketConnectionWithMetadata{}, errors.E(op, err)
-		}
-		m := dbmodel.Model{
-			UUID: sql.NullString{
-				String: uuid,
-				Valid:  uuid != "",
-			},
-		}
-		if err := s.jimm.Database.GetModel(context.Background(), &m); err != nil {
-			zapctx.Error(ctx, "failed to find model", zap.String("uuid", uuid), zap.Error(err))
-			return jimmRPC.WebsocketConnectionWithMetadata{}, errors.E(err, errors.CodeNotFound)
-		}
-		jwtGenerator.SetTags(m.ResourceTag(), m.Controller.ResourceTag())
-		mt := m.ResourceTag()
-		zapctx.Debug(ctx, "Dialing Controller", zap.String("path", path))
-		controllerConn, err := jimmRPC.Dial(ctx, &m.Controller, mt, finalPath)
-		if err != nil {
-			zapctx.Error(ctx, "cannot dial controller", zap.String("controller", m.Controller.Name), zap.Error(err))
-			return jimmRPC.WebsocketConnectionWithMetadata{}, err
-		}
-		fullModelName := m.Controller.Name + "/" + m.Name
-		return jimmRPC.WebsocketConnectionWithMetadata{
-			Conn:           controllerConn,
-			ControllerUUID: m.Controller.UUID,
-			ModelName:      fullModelName,
-		}, nil
-	}
-}
-
->>>>>>> 3ac565dc
 // Use a 64k frame size for the websockets while we need to deal
 // with x/net/websocket connections that don't deal with receiving
 // fragmented messages.
