--- conflicted
+++ resolved
@@ -206,11 +206,7 @@
 // code of CodeIncompatibleClouds will be returned. If there is an error
 // returned by the controller when creating the cloud then that error code
 // will be preserved.
-<<<<<<< HEAD
-func (j *JIMM) AddCloudToController(ctx context.Context, user *openfga.User, controllerName string, tag names.CloudTag, cloud jujuparams.Cloud) error {
-=======
-func (j *JIMM) AddCloudToController(ctx context.Context, u *dbmodel.User, controllerName string, tag names.CloudTag, cloud jujuparams.Cloud, force bool) error {
->>>>>>> f8efcdeb
+func (j *JIMM) AddCloudToController(ctx context.Context, user *openfga.User, controllerName string, tag names.CloudTag, cloud jujuparams.Cloud, force bool) error {
 	const op = errors.Op("jimm.AddCloudToController")
 
 	controller := dbmodel.Controller{
@@ -250,20 +246,12 @@
 	if cloud.HostCloudRegion != "" {
 		parts := strings.SplitN(cloud.HostCloudRegion, "/", 2)
 		if len(parts) != 2 || parts[0] == "" {
-<<<<<<< HEAD
-			return errors.E(op, errors.CodeIncompatibleClouds, fmt.Sprintf("unsupported cloud host region %q", cloud.HostCloudRegion))
-=======
-			return fail(errors.E(op, errors.CodeIncompatibleClouds, fmt.Sprintf("cloud host region %q has invalid cloud/region format", cloud.HostCloudRegion)))
->>>>>>> f8efcdeb
+			return errors.E(op, errors.CodeIncompatibleClouds, fmt.Sprintf("cloud host region %q has invalid cloud/region format", cloud.HostCloudRegion))
 		}
 		region, err := j.Database.FindRegion(ctx, parts[0], parts[1])
 		if err != nil {
 			if errors.ErrorCode(err) == errors.CodeNotFound {
-<<<<<<< HEAD
-				return errors.E(op, err, errors.CodeIncompatibleClouds, fmt.Sprintf("unsupported cloud host region %q", cloud.HostCloudRegion))
-=======
-				return fail(errors.E(op, err, errors.CodeIncompatibleClouds, fmt.Sprintf("unable to find cloud/region %q", cloud.HostCloudRegion)))
->>>>>>> f8efcdeb
+				return errors.E(op, err, errors.CodeIncompatibleClouds, fmt.Sprintf("unable to find cloud/region %q", cloud.HostCloudRegion))
 			}
 			return errors.E(op, err)
 		}
@@ -272,25 +260,14 @@
 			return errors.E(op, err)
 		}
 
-<<<<<<< HEAD
 		if !allowedAddModel {
-			return errors.E(op, errors.CodeIncompatibleClouds, fmt.Sprintf("unsupported cloud host region %q", cloud.HostCloudRegion))
-=======
-		switch cloudUserAccess(u, &region.Cloud) {
-		case "admin", "add-model":
-		default:
-			return fail(errors.E(op, errors.CodeUnauthorized, fmt.Sprintf("missing access to %q", cloud.HostCloudRegion)))
->>>>>>> f8efcdeb
+			return errors.E(op, errors.CodeUnauthorized, fmt.Sprintf("missing access to %q", cloud.HostCloudRegion))
 		}
 
 		if region.Cloud.HostCloudRegion != "" {
 			// Do not support creating a new cloud on an already hosted
 			// cloud.
-<<<<<<< HEAD
-			return errors.E(op, errors.CodeIncompatibleClouds, fmt.Sprintf("unsupported cloud host region %q", cloud.HostCloudRegion))
-=======
-			return fail(errors.E(op, errors.CodeIncompatibleClouds, fmt.Sprintf("cloud already hosted %q", cloud.HostCloudRegion)))
->>>>>>> f8efcdeb
+			return errors.E(op, errors.CodeIncompatibleClouds, fmt.Sprintf("cloud already hosted %q", cloud.HostCloudRegion))
 		}
 
 		found := false
@@ -314,18 +291,9 @@
 		Access: "admin",
 	}}
 
-	ccloud, err := j.addControllerCloud(ctx, &controller, user.ResourceTag(), tag, cloud)
-	if err != nil {
-<<<<<<< HEAD
-		return errors.E(op, err)
-=======
-		return fail(errors.E(op, errors.CodeNotFound, "controller not found"))
-	}
-
-	ccloud, err := j.addControllerCloud(ctx, &controller, u.Tag().(names.UserTag), tag, cloud, force)
-	if err != nil {
-		return fail(errors.E(op, err))
->>>>>>> f8efcdeb
+	ccloud, err := j.addControllerCloud(ctx, &controller, user.ResourceTag(), tag, cloud, force)
+	if err != nil {
+		return errors.E(op, err)
 	}
 
 	dbCloud.FromJujuCloud(*ccloud)
@@ -363,11 +331,7 @@
 // code of CodeIncompatibleClouds will be returned. If there is an error
 // returned by the controller when creating the cloud then that error code
 // will be preserved.
-<<<<<<< HEAD
-func (j *JIMM) AddHostedCloud(ctx context.Context, user *openfga.User, tag names.CloudTag, cloud jujuparams.Cloud) error {
-=======
-func (j *JIMM) AddHostedCloud(ctx context.Context, u *dbmodel.User, tag names.CloudTag, cloud jujuparams.Cloud, force bool) error {
->>>>>>> f8efcdeb
+func (j *JIMM) AddHostedCloud(ctx context.Context, user *openfga.User, tag names.CloudTag, cloud jujuparams.Cloud, force bool) error {
 	const op = errors.Op("jimm.AddHostedCloud")
 
 	// NOTE (alesstimec) The default JIMM access right for every user is
@@ -442,11 +406,7 @@
 	shuffleRegionControllers(region.Controllers)
 	controller := region.Controllers[0].Controller
 
-<<<<<<< HEAD
-	ccloud, err := j.addControllerCloud(ctx, &controller, user.ResourceTag(), tag, cloud)
-=======
-	ccloud, err := j.addControllerCloud(ctx, &controller, u.Tag().(names.UserTag), tag, cloud, force)
->>>>>>> f8efcdeb
+	ccloud, err := j.addControllerCloud(ctx, &controller, user.ResourceTag(), tag, cloud, force)
 	if err != nil {
 		// TODO(mhilton) remove the added cloud if adding it to the controller failed.
 		return errors.E(op, err)
