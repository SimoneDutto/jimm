--- conflicted
+++ resolved
@@ -394,7 +394,6 @@
 	Specs []MigrateModelInfo `json:"specs"`
 }
 
-<<<<<<< HEAD
 // LoginDeviceResponse holds the details to complete a LoginDevice flow.
 type LoginDeviceResponse struct {
 	// VerificationURI holds the URI that the user must navigate to
@@ -413,7 +412,7 @@
 
 // LoginDeviceAccessTokenResponse TODO
 type LoginDeviceAccessTokenResponse struct{}
-=======
+
 // Service Account related request parameters
 
 // AddServiceAccountRequest holds a request to add a service account.
@@ -446,5 +445,4 @@
 	Entities []string `json:"entities"`
 	// ClientID holds the client id of the service account.
 	ClientID string `json:"client-id"`
-}
->>>>>>> 6a3751bd
+}